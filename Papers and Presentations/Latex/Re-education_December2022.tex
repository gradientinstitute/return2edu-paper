\documentclass[12pt, a4paper]{article}
%\documentclass[AEJ, reviewmode]{AEA}
\usepackage{authblk}
\usepackage{float}
\usepackage{tabls}
\usepackage{graphicx}
\usepackage{parskip}
\usepackage{amsmath,amsfonts}
\usepackage{setspace} %for setting line spacing

\usepackage{lscape} %for using landscape 
%\usepackage[sectionbib]{natbib} %for more flexible referencing
%\usepackage{chapterbib} % For a separate bibliography for each section
%\usepackage[natbib=true,backend=bibtex,style=authoryear]{biblatex}
\usepackage[comma]{natbib} %for more flexible referencing

\usepackage{url} %for website addresses
\usepackage{dcolumn} %for decimal point alignment
\usepackage{booktabs} %for professionaly looking tables
\usepackage{tabularx} % for creating tables
\usepackage{multirow} % columns spanning multiple rows
%\usepackage{geometry} % for setting margins
\usepackage[in]{fullpage} % for smaller margins
%\usepackage[pdftex,bookmarks=true]{hyperref} % for creating links within the document (to references, tables, equations) or to websites and creating bookmarks
\usepackage[multiple, stable, bottom]{footmisc}% for multiple footnotes at the same place
\usepackage{appendix} % to create separate appendices for each section
\usepackage{changepage}
\usepackage{xcolor}
\usepackage{longtable,pdflscape,booktabs} % to extend tables over multiple pages
\usepackage{enumerate}

\usepackage[textsize=tiny]{todonotes} % todos and comments

\urlstyle{same}
%\floatstyle{plaintop} 
%\restylefloat{table}
%\floatstyle{plain} 
%\restylefloat{figure}
\newcommand{\floatintro}[1]{\vspace*{0.1in} {\footnotesize #1} \vspace*{0.1in}}
\newcolumntype{d}[1]{D{.}{\cdot}{#1}}
\newcolumntype{.}{D{.}{.}{-1}}
\newcolumntype{,}{D{,}{,}{2}}
{\def\sym#1{\ifmmode^{#1}\else\(^{#1}\)\fi}
\raggedbottom % To prevent white spaces between paragraphs

\widowpenalty=10000
\clubpenalty=10000
%\hyphenpenalty=1000
\setcounter{page}{1}
%\geometry{left=1.5in,right=1.5in,top=1.5in,bottom=1.5in}


\title{THE ECONOMIC EFFECT OF GAINING A NEW QUALIFICATION IN LATER LIFE\thanks{\scriptsize{Corresponding author: Anna Zhu, RMIT University. Email: anna.zhu@rmit.edu.au. \newline \newline We thank Tim Robinson, Hayley Fisher, Bruce Bradbury and numerous seminar and conference participants for helpful comments. The authors would like to thank Tessa Loriggio, Prabath Abeysekara, and Yin-King Fok for their excellent research assistance. \newline \newline Zhu acknowledges the support of the Australian Research Council Linkage Project (LP170100472). This paper uses unit record data from the Household, Income and Labour Dynamics in Australia (HILDA) Survey. The HILDA Project was initiated and is funded by the Australian Government Department of Social Services (DSS), and is managed by the Melbourne Institute of Applied Economic and Social Research (Melbourne Institute). The findings and views reported in this paper, however, are those of the authors and should not be attributed to either DSS or the Melbourne Institute.}}} \vspace{0.2cm} \author{Finn Lattimore$^1$\thanks{\scriptsize{This work was performed while the author was working at the Gradient Institute. Views expressed in this paper are those of the author and do not reflect those of the Reserve Bank of Australia.}}\vspace{0.2cm} ,  Daniel Steinberg$^2$ and Anna Zhu$^3$ \\\small {$^1$Reserve Bank of Australia} \vspace{0.2cm} \\ {$^2$Gradient Institute} \vspace{0.2cm} \\ {$^3$RMIT University, IZA}}


\begin{document}

\defcitealias{department2021}{DESE, 2021}
\defcitealias{department2019a}{DESE, 2019a}
\defcitealias{department2019b}{DESE, 2019b}
\defcitealias{department2022a}{DESE, 2022a}
\defcitealias{department2022b}{DESE, 2022b}

\maketitle


\begin{abstract}

Pursuing educational qualifications later in life is an increasingly common
  phenomenon within OECD countries. Technological change and automation
  continues to drive the evolution of skills needed in many professions. Most
  of the research on the causal impacts of education focus on the early years
  whereas we focus on degrees completed later in life. Differences in the
  economic returns to education may appear between these two life stages
  because the motivations and capabilities to acquire additional education are
  likely to vary. We use extremely rich and nationally representative
  longitudinal data from the Household Income and Labour Dynamics Australia
  survey. To take full advantage of this data and minimise the chance of model
  mis-specification bias, we tailor Machine Learning (ML) models to estimate
  the causal effect and to identify which mature-age learners tend to reap more
  benefits than others.\todo{More about our findings/ contributions here.}

\end{abstract}


\emph{JEL: J12, J18, H53}

\emph{Keywords: Machine Learning, education, mature-age learners, causal impacts}


\clearpage
\onehalfspacing


\section{Introduction}

Pursuing educational qualifications later in life is an increasingly common phenomenon within OECD countries \citep{oecd2016}. Technological change and automation continues to drive the evolution of skills needed in many professions, or to oust the human workforce in others. This is particularly true for middle-income workers performing routine tasks \citep{autor2008,acemoglu2011}. Also at the lower end of the income-distribution, such as among welfare recipients, governments are increasingly trying to promote the idea of life-long learning. \todo{More citation fodder if needed: Durrant-Whyte, H., McCalman, L., O’Callaghan, S., Reid, A. and Steinberg, D., 2015. The impact of computerisation and automation on future employment. Australia’s future workforce, pp.56-64.}

This paper contributes to understanding one efficacy dimension of these policy and individual choices by estimating the causal effects on earnings and by focusing on mature-age students. We add to previous work on the returns to education for `younger students'. Previous research points to positive and significant wage premiums for younger cohorts with more education, ranging between 5 and 13\% \citep{angrist1991,harmon2003,machin2006} or even higher than 15\% as in the case of \cite{harmon1995}. The wage returns to education may be more uncertain for older students as they face higher opportunity costs to study and need to navigate a more fragmented system in the postsecondary education setting.

We also add to the literature that investigates the economic returns for mature-age learners at community or training colleges \citep{jacobson2005,zeiden2015,polidano2016,xu2016,belfield2017,dynarski2016,dynarski2018,mountjoy2022}. The evidence on the labour market returns to vocational and community college education is strong and positive, particularly for female students \citep{belfield2017,zeiden2015,perales2017}. The results are even stronger once authors account for the different earnings-growth profiles of students and non-students before undertaking the degree \citep{dynarski2016,dynarski2018}.

By focusing on the one institutional setting -- the community or training college -- the results of such studies may not be generalisable to the entire mature-age education market, such as to students who seek different degree types or who study at different institutions \citep{belfield2017model,mountjoy2022}. We add to this literature by estimating the returns across all formal degree-types (post-graduate degrees, training certificates, diplomas etc), and spanning all subjects and institutions at which the study took place. This means we analyse the effects for a group of students with a larger span of demographic and socio-economic background characteristics. The broad remit of students that we analyse also allows our study to compliment studies that evaluate government-run training programs, which tend to enrol low-productivity workers \citep{ashenfelter1978,ashenfelter1985,bloom1990,leigh1990,raaum2002,jacobson2005,card2018,knaus2022}. 

We contribute the first evidence in systematically identifying which groups of mature-age students tend to benefit more from further education. We also compliment previous studies that already find significant heterogeneity by degree-type, institutional setting, and by the background characteristics of the student \citep{blanden2012,zeiden2015,polidano2016,dorsett2016,xu2016,belfield2017,perales2017,bockerman2019}. A benefit of a systematic, data-driven approach to heterogeneity analysis is that it can reduce the risk of overlooking important sub-populations compared to less data-driven approaches \citep{athey2017,knaus2021}. 

Our Machine Learning (ML) approach indeed identifies new sub-populations for which the treatment effects are different. We document that the starting homeloan amount and employment aspirations are significant factors related to the extent of gain from further study. We also find that the starting levels of and pre-study trends in personal and household income are hugely important. Age and mental health variables also account for variation in estimated effects. All of these variables are consistently selected as being significant for prediction out of a beginning set of 3,400 covariates per observation, as well as across different ML models (which includes linear and non-linear model classes) and across numerous boostrap draws of the original sample.

The results show that an additional degree in later-life increases total future earnings by more than an average of \$3,000 per year compared to those who do not complete any further study. We consistently estimate this causal effect using a selection-on-observables strategy based on various ML models (T-learner, Doubly Robust and Bayesian models). The estimate is based on 19 years of detailed nationally representative Australian data from the Household Income and Labour Dynamics Australia (HILDA) survey. Two dimensions of these data are important. The first is that they contain a wealth of information about each respondent. For example, we begin with more than 3,400 variables per observation, including information about the respondents' demographic and socio-economic background, and on their attitudes and preferences. Access to this broad range of information means that by controlling for them, we can potentially proxy for unobservable differences between those who do and do not obtain a new qualification. Secondly, this dataset contains many variables that are highly correlated and we require a systematic approach to reduce such information redundancy.
\todo{a lot of similarity with previous paragraph -- perhaps we can combine them?}

An ML approach is similar to a propensity-score matching method but it more intensively controls for covariates. An ML approach systematically detect patterns and relationships, such as functional forms and important variables, that may be unknown to the researcher. This assists with causal parameter estimation by reducing bias through \todo{something about non-linear models reducing the likelihood of bias from model-misspecification?}automatic variable selection and by reducing variance through minimising information redundancy from highly correlated variables. A key challenge in estimating the causal returns to later-life education is what leads (or enables) mature-age learners to pursue and complete a qualification may itself be a precursor to later-life success. Moreover, the drivers of degree completion may be numerous and related to other variables in complex, unknown ways. A data-driven approach can systematically shed light on these unknowns. As a result, ML can help to reduce bias from selection into treatment. This is especially useful when appropriate instrumental variables are unavailable.\todo{this paragraph is like the previous two, I think we have to combine them, or to make their subjects distict.}

Previous studies have found that individuals who seek a futher degree tend to have slower-growing earnings in the period before their study starts compared to similar individuals who do not seek further study \citep{jacobson2005,dynarski2016,dynarski2018}. By accounting for dynamic selection into obtaining a further degree, we can be confident that we compare the earnings paths of mature-age students to the paths of similar non-students who displayed the same earnings (and other) paths before study began. In this paper, we explicitly control for the trajectories of socio-economic and demographic circumstances before study starts. Standard fixed effects estimation would miss these dynamic confounders. We find that our ML estimates are significantly smaller than the size of the standard fixed effects results. We also estimate lower returns compared to Ordinary Least Squares (OLS) models. We document the additional confounder variables that we include in our models but are usually omitted from standard OLS specifications. These variables suggest there is significant negative selection into mature-age students who undertake a further degree.

Understanding the different sources of dynamic selection is also important for heterogeneity analyses. This requires us to model the potential sources rather than eliminating them such as through controlling for individual-specific time trends. 
%
%Extending the analysis to other measurements of earnings, we find that further study can in fact reduces hourly wages
%We aim to estimate the causal impact of obtaining an educational qualification in later-life on earnings  
%
%
%Two other issues need further attention in the literature. The first relates to the measurement of earnings. Prior studies commonly analyse only measures of total earnings. This ignores the likelihood that further education may be sought in order to allow for more flexibility on the job such as in part-time work. This means that the value-add of further education on hourly wages may be obscured by a total earnings measure.
%
%The second issue relates to dynamic selection. 
%
%We fill the gaps in the literature by estimating the impact of further education on earnings (both total and hourly),  
%
%Another key contribution of our research is to systematically identify sources of static and dynamic heterogeneity in the estimated returns of further study. We use several Machine Learning approaches to identify heterogeneity, including the T-learner, Doubly Robust and Bayesian Linear models. These methods can also help to tackle the issue of selection bias and mis-specification error. Thus we also contribute to the literature that estimates the returns across a wider range of qualifications \citep{angrist1991,harmon1995,blanden2012,perales2017,bockerman2019}. 
%
%Machine learning methods may provide further insights into the causal question for a number of reasons. The first benefit of a data-driven approach is that it can generate a counterfactual group when we use observational data. A key challenge in estimating the causal returns to later-life education is that: what leads (or enables) mature-age learners to pursue and complete a qualification may itself be a precursor to later-life success. Moreover, the drivers of degree completion may be numerous and related to other variables in complex, unknown ways. A data-driven approach can systematically shed light on these unknowns. As a result, ML can help to reduce bias from selection into treatment. This is especially useful when appropriate instrumental variables are unavailable.
%
%We use a data-driven (permutation importance) procedure. This exercise can elucidate the potential mechanisms as well as inform different policy targeting and/or compensation strategies. 
%
%We argue that ML is well placed to achieve these benefits, especially since we apply it to extremely rich, nationally representative, longitudinal data. We use data from the Household Income and Labour Dynamics Australia survey. Two dimensions of these data are important. The first is that they contain a wealth of information about each respondent. For example, we begin with more than 3,400 variables per observation, including information about the respondents' demographic and socio-economic background, and on their attitudes and preferences. Using this broad range of information as control variables we can reduce selection bias issues, and potentially proxy for unobservable differences between those who do and do not obtain a new qualification. Secondly, this dataset contains many variables that are highly correlated and we require a systematic approach to reduce such information redundancy. 
%
%An ML approach can achieve these benefits because it can detect patterns and relationships, such as functional forms and control variables, that are unknown to the researcher. This assists with variable selection and with identifying meaningful sub-populations for which the effects differ. Furthermore, as ML models systematically choose control variables to minimise the amount of information redundancy between them, we can improve causal estimation parameters by reducing their variance.

%
% for which the returns to further education vary. Sub-group analysis is useful because it can inform us about potential mechanisms as well as inform different policy targeting and/ or compensation strategies. We use a permutation importance procedure to identify the key subgroups for which the effects vary the most.
%
%
% For example, mature-age students may undertake further study to change employers or careers or to improve their promotion prospects or earning capability. Such motivations can themselves lead to higher earnings in the future, regardless of degree completion. Furthermore, the benefits are likely to be unevenly distributed: some mature-age learners are more likely to benefit than others because of their degree-type, subject area, or background situation. What drives degree completion and who benefits more are complex, practical questions and not in themselves obvious to the researcher.
%
%A data-driven approach is thus appropriate to shed light on these unknowns. With the aim of causal inference in mind, we tailor Machine Learning (ML) models to examine the degree to which gaining a new qualification provides mature-age learners with economic (earnings and employment) and well-being (mental health and subjective well-being) benefits. We also examine which mature-age learners tend to reap more benefits than others. We use data from the Household Income and Labour Dynamics Australia survey, which combined with ML models, allow us to exploit the full set of background information on individuals (beginning with more than 3,400 variables per observation). Our ultimate aim is to better inform individuals, employers, and governments about the returns to educational investment, and thus improve the allocation of resources.
%
%We argue that a data-driven approach is useful to generate a plausible counterfactual when we use observational data. It is especially useful in our case because (1) the form of the confounding and its relationship to outcomes, are unclear, (2) we have access to large swathes of information per observation – variables that can help to minimise confounding but much of which is redundant because the variables are highly correlated, and (3) a-priori, it is unclear which groups of individuals may benefit more or less from an additional qualification. The benefit of a data-driven approach is that it can detect patterns and relationships, such as functional forms and control variables, that are unknown to the researcher, which assists with variable selection and with identifying meaningful sub-populations for which the effects differ. Furthermore, as ML models systematically choose control variables to minimise the amount of information redundancy between them, we can improve causal estimation parameters (both in terms of bias and variance).
%
%Over the last few decades, education-economics researchers have made several innovations in minimising confounding bias, including implementing fixed effects estimation (especially including person-specific linear trends) \citep{dynarski2018,wang2018,perales2017,xu2016,polidano2016,zeiden2015,jacobson2005} instrumental variables \citep{harmon1999,card1999,card1995,ashenfelter1997,angrist1991}, and regression discontinuity designs \citep{melguizo2016,jacob2004,duchini2017}. These approaches, in order to be implemented, require specific sources of variation or datasets with a large number of observations (in order to estimate person-specific linear time trends for example). However, researchers often lack these attributes in their data. In this paper, we take a different approach to minimising confounding bias. 
%
%We use an automated feature selection process. We begin with a dataset containing an enormous amount of information per observation. Specifically, we leverage all the information available to us in a rich nation-based survey data set, beginning with 3,400 untransformed variables. Many of these variables are highly correlated with each other. 
%
%Data-driven feature selection has its benefits and drawbacks. A key benefit is that ML models are well-placed to reduce information redundancy across variables in a feature set, which is prevalent when there are many variables per observation – and when these variables are highly correlated. An ML approach will identify variables in the dataset with the highest predictive power. An additional benefit is that among the subset of identified variables, ML can include those that have been previously overlooked by theory-based approaches to variable selection. In our case, our subset of ML-selected variables includes those that theory readily articulates to be important determinants as well as those that have been previously ignored. Including such variables can thus reduce total bias in the estimates. In addition, how some variables relate to the outcome may have little theoretical premise such as those with non-linear functional forms. Again, an ML-approach to feature selection can address this unknown and thus reduce misspecification error.
%
%A drawback of a data-driven feature selection approach is that it can be a black-box. For example, an ML-algorithm can randomly choose features if there is a high degree of correlation between them. As such, interpretability can be difficult. This is particularly problematic when we look at heterogeneity analysis and use ML to determine where the treatment effects are most different. In estimating the Average Treatment Effects, the features act a nuisance parameters, aiding the prediction of the outcome equations. In such circumstances, the randomness in the selection process matters less.
%
%In summary, our data-driven approach can select features or control variables that minimise confounding bias while minimising overfitting issues. Thus, we can reduce total error in the effect estimates. Thus, taking a ML-approach to estimating causal parameters is the first contribution of our work to the Economics of Education literature.
%Our data-driven approach complements existing econometric methods. The ML models we employ utilise other sources of variation and make other assumptions about the nature of confounding. Specifically, our ML models can address unobservable confounding if components of observable characteristics, or flexible combinations of them, can proxy for unobservable characteristics. Although we use observable characteristics to account for confounding in unprecedented detail, unobservable confounding issues may remain. To explore the degree to which unobservable confounding may be a problem, we compare the effect estimates from our machine learning models with those derived from fixed effects (FE) estimation. FE models account for a particular form of unobservable confounding (time-constant unobservable factors) by exploiting other dimensions of variation in the data and by making different assumptions. By examining the intersection between econometric and machine learning causal models, we aim to provide a better understanding of the nature of the confounding issue.
%
%A second contribution of our work is our approach to inference. We argue that the procedure we use has enormous value for studies that rely on survey-based data, which tends to be smaller is sample size. 
%A common approach to inference in the causal machine learning literature is to use sample splitting (Athey and Wager 2019). Sample splitting ensures that the standard errors on the estimators are not underestimated because it avoids using the same data point to both select the configuration (hyperparameter selection) of the model and to estimate the parameters. When the same data point is used to perform both tasks then the standard errors would not reflect both the uncertainty stemming from model selection and that which stems from estimating parameters on noisy, finite data. The result of this is that our standard errors suffer from pre-test bias: i.e. selecting the model with the same data you use to estimate the model, which can lead to overfitting.
%However, sample splitting is appropriate when the sample size is large. An issue with our paper, and indeed many studies that rely on survey-based data, is that sample sizes are not large enough to perform sample splitting. Our sample size is not sufficiently large because we do not have enough data to split the dataset into train and test datasets where each of these splits would cover all the common and uncommon values of the X-covariates that are observed in the full sample. If we were to use a training dataset that was insufficiently sized or non-representative, it would be difficult for the ML models to effectively map the X-covariates to the outcome surfaces, µ1(x) and µ0(x). There would also not be enough data in the test set to effectively estimate the parameters of the model configuration chosen in the train set. As a result, our estimate treatment effects are likely to be very imprecisely estimated. 
%A suitable alternate procedure is to use bootstrapping. Resampling gives us a decent estimate on how the point estimates might vary. In this way, we side-step the need to rely on the assumption of asymptotical normality (and we do not need to utilise sample splitting to generate the standard errors). In our bootstrapping procedure, we ensure that the standard errors reflect the sources of uncertainty stemming from ‘both’ the selection of the model and the estimation of the model. As a result, we generate standard errors that avoid any potential pre-test issues. 
%
%
%A third contribution of our work is that we identify the sub-populations for which the estimated treatment effect may vary the most. Traditionally, economists have relied on theory or past experience to identify these groups and generate heterogeneous treatment effects. Yet this approach risks overlooking some sub-populations for which the returns to further education vary. Sub-group analysis is useful because it can inform us about potential mechanisms as well as inform different policy targeting and/ or compensation strategies. We use a permutation importance procedure to identify the key subgroups for which the effects vary the most.
%
%A fourth contribution of our work is that we can identify features that may have been previously overlooked or unanticipated. One way that researchers have addressed confounding issues is to manually select a set of controls, informed by theory and/or past empirical studies. However, as much of the discussions of best practice in empirical research or theory pertains to assessing the returns to education for younger students (who have had little workforce experience) \citep{mincer1974}, it is unclear if this knowledge is generalisable to mature-age students. Furthermore, using a data-driven approach to examine heterogeneous treatment effects can allow researchers to identify meaningful sub-groups that they may not have previously considered.

We adapt ML models for the purpose of estimating causal effects. Standard off-the-shelf ML models are better suited to predictive purposes. When obtaining a prediction, off-the-shelf ML models can find generalisable patterns and minimise overfitting issues, though the use of cross-validation, because the true outcomes are observed. This means that we can optimize a goodness-of-fit criterion. Causal parameters, however, are not observed in the data, which means we cannot directly train and evaluate our models. 

In this paper, we take the difference between the two optimal outcome models, which can achieve the optimum bias-variance trade-off point for the conditional average treatment effect. Specifically, we model the response surfaces for two conditional mean equations - one using the treatment observations and another using the control observations. We estimate these equations with ML methods such as the T-learner and Doubly Robust. Here, we employ both linear (LASSO and Ridge) and non-linear (Gradient Boosting Regression) model classes. We compare and evaluate their comparative performance using nested cross-validation. We then test the statistical significance of our causal parameters by examining the distribution of the estimates through bootstrapping. Last, we use Bayesian ML models operating as S-learners. 
These models have several properties that may be desirable, such as the ability
automatically tune regularisation strength (unlike LASSO and ridge), and in some
cases to jointly model linear and non-linear treatment and control response surfaces.

%
%A benefit of our set-up is that when we take the difference between the two optimal outcome models, we coincidently find the optimum bias-variance trade-off point for the conditional average treatment effect.  
%
%We use a range of ML-based techniques. The first is the T-learner approach. This involves estimating two separate outcome surfaces – one that maps out the relationship between the features and the outcome using the Treated observations and another that does this using the control observations. By estimating two separate surfaces, we allow the features to flexibly relate to the outcome and to do so differently across the Treated and Control groups. 
%
%The second approach is Doubly Robust.  A benefit here is that we use additional information from the propensity score (we employ machine learning models to gain a better understanding of the treatment assignment process, the students’ background, and the nature and complexity of their situation that may have led them to pursue further education). Thus, the doubly robust approach can improve upon the T-learner approach because it can reduce misspecification error EITHER through a correctly specified propensity score model or through correctly specified outcome equations. Another feature of the Doubly Robust approach is that it places a higher weight on observations in the area where the relative count of treatment and control observations is more balanced (i.e. the area of overlap). A benefit of this is that it can also provide better extrapolations of the predicted outcomes.  
%
%A third approach is to use Bayes theory. The key benefits of estimating Bayesian models are..…  \color{red} Dan, can you please give a basic summary of the Bayesian approach and the benefits of using it. \color{black}
%
%
%
%
%\section{Literature review}
%
%Much of the causal research on the returns to education for younger cohorts was conducted in the 1990’s, some of which relies on data collected in earlier decades. The results show positive and significant wage premiums for those with more education, ranging between 5 and 13\% \citep{machin2006}. While these studies employ a range of techniques to isolate the impact of education on earnings, endogeneity issues have been identified in many of them i.e., twin studies do not necessarily control for ability, and instrumental variables tend to have weak exclusion restrictions \citep{harmon2003}. The more recent literature focuses on improving the estimation methods, but still relies on data from the previous decade or earlier. Despite the large body of work on this topic, the causal evidence on the return to education in the current era is lacking. Drawing on the available research, two studies stand out. \cite{angrist1991} use variation in compulsory school age across US states between 1960 and 1980 to show that those with more schooling, by virtue of reaching the dropout age later in the year, earn more. Using IV estimation to exploit this natural experiment, they place the return to education at 6-11\%. Their findings are based on Census data from 1980 where their sample of men were aged between 30 and 50. \cite{harmon1995} use the same instrument for education in the UK, which also saw changes in the compulsory school leaving age laws during the 1950’s and 1970’s. Using data on employed men aged between 18 and 64 over the years 1978 and 1986, they estimate the return to education to be more than 15\%. Both studies focus on young cohorts, with the variation in the minimum school age ranging from 14 to 18 years. Our paper expands on this literature by looking at older cohorts.
%
%In comparison, the evidence on the returns to post-secondary education has grown enormously since the 1990’s, spurred on by the availability of linked administrative data on student records and earnings. The transition from cross-sectional data to longitudinal data helped to resolve some of the selection bias associated with comparing those with a qualification to those without, as concerns over motivation, ability and other unobserved time-invariant characteristics can be controlled with an individual fixed-effects model. However, some selection bias remains as fixed-effects models cannot fully account for the fact that individuals who expect their prospects to improve by gaining a new qualification ‘select into’ education.
%
%Vocational and community college degrees have received particular attention in the literature since they tend to attract returning students who have employment earnings prior to attaining a new qualification. This has allowed researchers to compare individuals’ earnings before and after a qualification, and to compare the size of this change between students who receive a qualification and those who leave without one. In addition, since students enrolled in sub-bachelor programs are disproportionately low-income and low-performing students, the absence of individual characteristics in cross-sectional samples can bias the estimated returns downward \citep{xu2016}. Studies that compare individual fixed-effects methods with cross-sectional methods using the same sample find opposing effects. Fixed-effects methods show positive returns while cross-sectional methods show negative returns, suggesting that individual fixed-effects models can capture biases resulting from omitted time-invariant characteristics \citep{xu2016}. In the absence of prior earnings histories, researchers have exploited the student records and earnings of non-completers, as they are a more valid control group for those with qualifications, as opposed to secondary school graduates who never attend TAFE/college. The use of student records has also allowed researchers to disaggregate the effects by length, field of study and type of qualification. Associate degrees in nursing and health tend to yield the highest returns \citep{zeiden2015,xu2016}. While these methods may still suffer from some selection bias – related to potential unobservable differences between those who choose to leave versus stay in their degree – the results have proved to be highly robust and minimally biased \citep{zeiden2015}. Based on these new data and methods, the evidence on the labour market returns to vocational and community college education is strong and positive, particularly for female students \citep{belfield2017,zeiden2015,perales2017}.
%
%
%
%\cite{dynarski2018} and \cite{jacobson2005} extend on these methods by adding individual time-trends, so as to account for time-varying unobserved heterogeneity between students. By doing this they test the common-trends assumption that underlies the individual fixed-effects estimation strategy. \cite{dynarski2016} and \cite{dynarski2018} show that accounting for time-trends increases the return to associate degrees by as much as 25\% because it can identify that workers who earn awards tend to have flatter earnings growth prior to enrolment. \cite{dynarski2018} apply this to US community college records in 2003-2004 and earnings data in 2011. They estimate earnings gains of \$10,000 per year for associate degree holders and \$3,200 per year for certificate holders, placing their estimates at the high end of the range in the literature.
%
%Australian and British research shows that significant earnings gains can be achieved when returning students acquire qualifications above those held previously, and when they are acquired at younger ages \citep{polidano2016,dorsett2016,perales2017}. Lower or equivalent level qualifications, or qualifications earned closer to age 40, are associated with smaller or insignificant returns.
%
%\cite{perales2017} use Australian longitudinal data between 2001 and 2015 to estimate a fixed-effects model on individuals who obtained a higher-order qualification between ages 25 and 63. The largest wage gains were associated with acquiring an undergraduate degree, either from a secondary school diploma (Year 12) or post-secondary certificate or diploma, of between 10-23\% for men and 15-18\% for women. Similarly substantial wage gains were associated with moves from undergraduate to post-graduate degrees of around 15\% for men and 10\% for women. Only modest gains were associated with transitions from less than Year 12 to a certificate or diploma, for both men (5.9\%) and women (3.9\%). While the differences between men and women were not found to be statistically significant, there was weak evidence that only men benefit from the transition from Year 12 to a certificate or diploma. This shows that not all qualification advancements benefit Australian workers in the same way.
%
%\cite{polidano2016} explore vocational education in more depth using the same data and methods as \cite{perales2017}. Instead of aggregating sub-bachelor qualifications together, \cite{polidano2016} assess each level individually. They found that women who acquire any certificate (level 1-4) after Year 12 showed the largest increase in wages, of about 10\%. Men, on the other hand, experienced similar wage gains by acquiring a certificate 3, 4 or diploma without Year 12. In short, men do not increase their earnings by completing Year 12 first. In general, women showed larger improvements in labour market outcomes following the completion of a vocational qualification. However, qualifications that were not of higher order did not generate benefits. The effects remained 5 years after course completion and suggest strong long-term benefits to vocational education. By comparison, when \cite{polidano2016} analyse the data as pooled cross-sections they found the returns to be around half the size of the fixed effects estimates. However, men showed substantially smaller returns when gaining a university degree in the fixed effects model while women showed similar returns when gaining sub-bachelor qualifications. In general, though, the cross-sectional results doubled the estimated earnings effects, but they also switched which gender benefited most. The fixed effects estimates showed larger qualification effects for women, supporting the general finding in the literature.
%
%\cite{zeiden2015} link community college non-completers with completers according to their field of study to identify differences in their labour market returns. Based on the finding by Jacobson et al. (2005) that non-completers can achieve earnings gains from as little as one semester of credits, \cite{zeiden2015} question whether all credits are equally rewarding i.e., do those who almost complete a course have higher returns than those who progressed less. Matching US community college transcripts between 2002 and 2004 with earnings data in 2011 they find that among non-completers, students who progressed further in their course earned less. Specifically, students who progressed twice as far as the average non-completer earned 4-5\% less. The penalty for progression was similar for females and males.\cite{jacobson2005} found a similar pattern among male displaced workers: those who completed 12-18 months of community college earned more than those who studied beyond this. However, they estimated the opposite effect for female displaced workers. \cite{zeiden2015} posit that after taking the relatively valuable foundation courses, students may lack the motivation, time, or funds for the upper-level courses, which are no more valuable in the labor market but are required for graduation. Grouping all students together, \cite{zeiden2015} find that non-completers earn 32\% less than those who graduate with a diploma and 37\% less than those who complete an associate degree, revealing large returns for those who obtain a qualification. Certificates holders and non-completers were found to earn about the same, possibly because they acquire a similar number of credits. \cite{xu2016} analysis illustrates that many adult learners use short-term certificates to switch to a new industry and may explain why certificate holders do not experience an immediate boost in earnings. By subject, earnings differences were not substantial except for nursing, where earnings gains were disproportionately large at 104\%. In general, earnings appear to differ more by qualification than by subject \citep{zeiden2015}.
%
%These findings are consolidated in \cite{belfield2017} extensive review of community college returns in the US between 1996 and 2013, spanning 8 states. The studies follow the individual fixed effects approach established in Jacobson et al. (2005). The estimated average earnings were 26\% (18\%) higher than non-completers for females (males) with an associate degree, amounting to approximately \$7,000\footnote{US dollars in 2014.} (\$5,000) per year, with the gains persisting overtime. Returns to certificate holders were more mixed but in general show positive, albeit modest, returns relative to non-completers. Again, females outperformed males in their returns and on average earned around \$3,000 per year more than non-completers while males earn around \$2,000 per year more than non-completers. In general, certificates that required more credits had higher earnings gains. Credits were also associated with earnings gains, even for those who didn’t complete an award. The accumulation of credits with no award, however, does not appear to be as valuable as the award itself, although in some states the difference in returns between an award and an equivalent number of credits was negligible.
%
%Given that students need time to realise the full benefits of training, accounting for this substantially increases estimates of long-term earnings gains. \cite{jacobson2005} showed that displaced workers were worse off immediately after leaving college relative to what they would have been without returning to school, but that earnings tended to rise quickly in the following year, before leveling out to a new, higher level. This highlights the need for long follow-up periods in the data when assessing the returns to education.
%
\section{Context: Higher education and Vocational study in Australia}

Mature-age education in Australia is among the highest in the world. In 2014, Australia’s participation in vocational education by those aged 25-64 was the highest among OECD countries. The tertiary education rate for those aged 30-64 was the second highest \citep{perales2017}. Mature-age Australians are increasingly enrolling in university or college to change employers, change careers, gain extra skills, improve their promotion prospects and earning capability or search for better work/life balance. Redundancy and unemployment have also been driving forces for individuals to return to education later in life \citep{coelli2012}.

The increase in mature-age learners accessing higher education has in part been driven by government policy. In 2009, the Australian government adopted a national target of at least 40\% of 25-34-year-olds having attained a qualification at bachelor level or above by 2025 \citep{oshea2015}. This was part of a policy that transitioned Australia to a demand-driven system \citep{ua2020}. The policy had a large effect on access to higher education, as it removed the cap on the number of university student places. By 2017, 39\% of 25-34-year-olds had a bachelor’s degree or higher \citep{caruso2018}.

%The transition to a demand-driven system in Australia in 2009 \citep{ua2020} also had a large effect on access to higher education, as it removed the cap on the number of university student places. As a result, the number of Commonwealth Supported Places (CSPs) increased by 150\% between 2008 and 2017\footnote{From approximately 4,000 places to 12,000 places.} \citep{ua2020} as more students could access university at a subsidised rate. The introduction of the Higher Education Participation and Partnerships Program (HEPPP) in 2010 helped to improve access for disadvantaged students as higher education providers were granted funding according to their share of domestic undergraduate students from low SES backgrounds \citepalias{department2021}. In 2021, the definition of disadvantage was expanded to include the share of students from regional and remote areas and Indigenous backgrounds. The Higher Education Loan Program (HELP), introduced in 1989 as ‘HECS’ and originally designed to support CSP (undergraduate) students by offering income-contingent loans, was expanded in 2005 to support full-fee paying domestic students, and again in 2007 to support students undertaking higher education VET courses \citep{parliament2017}. This broadened access to loans to students undertaking courses other than a university bachelor’s degree. Since most CSPs are awarded for undergraduate degrees, the majority of CSP students are under 25 years old (78\% in 2018) \citep{ua2020}. Students pursuing post-graduate or vocational courses generally do not qualify for a CSP place. Instead, they can defer their tuition fees through HELP loans, allowing the mature-age cohort to access higher education while juggling other financial commitments.
%
While the initial uptake of university places in the demand-driven system was strong, especially among mature-age students\footnote{Between 2010 and 2012, growth in mature-age enrolments in undergraduate courses doubled for the 30-39 age group and tripled for the 40+ age group.} \citep{ua2019}, growth in undergraduate enrolments slowed since 2012. In 2018, mature-age enrolments even dropped below the previous year. The 40+ age group showed the worst growth, receding by 10\%, while the 25-29’s and 30-39’s showed growth of around -4\% \citep{ua2020}. The decline of enrolments coincided with the freezing of the Commonwealth Grant Scheme (CGS) which capped funding at 2017 levels, effectively ending the demand-driven system \citep{ua2020}. 

Access to Commonwealth Supported Places (CSPs) have since been limited to 2017 levels, with cap raises from 2020 subject to performance measures \citep{uasystem}. As a proportion of the working age population, mature-age students also participated less in vocational education and training (VET) over the same period. It appears the introduction of the demand-driven system also increased VET participation between 2010 and 2012, before continuing its decline \citep{atkinson2016}. Total VET enrolments since 2018 stabilised, with 2019 and 2020 enrolments slightly above 2018 levels\footnote{Total VET enrolments 2016-2020.} \citep{ncver2021}. The impact of COVID-19 on 2021 enrolments is yet to be fully determined. So far, VET enrolments for the first half of 2021 are well above the previous 4 years across all age groups, with $\sim$1 million enrolments in 2021 compared to $\sim$870 thousand enrolments in 2017\footnote{Government funded program enrolments Jan-June 2017-2021.} \citep{ncver2021}.

%
%The demand-driven system almost doubled the number of undergraduate enrolments from underrepresented groups between 2008 and 2018, including students from low socio-economic backgrounds, regional and remote areas, Indigenous backgrounds, and students with a disability \citep{ua2020}. Despite the large increase in enrolments, attrition and completion rates have not changed dramatically over the same period and show mixed results. Low SES students show lower rates of attrition at TAFE\footnote{Table C and NUHEI (non-university higher education institutions) providers, includes private universities, colleges, and TAFEs.} in both postgraduate (-14pp) and bachelor courses (-5pp) \citepalias{department2019a}. While low SES students also improved their attrition at university\footnote{Table A and B providers, includes public universities and self-accredited private universities.} at post-graduate level (-1pp), this group had higher attrition at the bachelor level (2pp). Completion rates followed a similar trend (in the opposite direction) \citepalias{department2019b}. The pattern is very similar for remote and regional students, with attrition rates falling in all categories except for a slight increase for regional bachelor students. Post-graduate Indigenous students show large drops in attrition at both the university and TAFE level, by between 7 and 11pp, while bachelor students at both institution types show a slight increase in attrition (0-1pp). Mature-age cohorts, across all students and not just disadvantaged groups, reveal the same trend, with attrition and completion rates improving across all categories except university bachelor’s degrees. However, compared with 20-24-year-olds, mature-age students have lower completion rates in general, regardless of level or institution, but this has not changed overtime. Similar to the 20-24 age group, mature-age students have twice as much success completing postgraduate degrees than bachelor’s degrees ($\sim$ 30\% vs 60\%). The same is true for advantaged groups\footnote{Medium \& High SES, Metropolitan, and Non-indigenous students.} , with bachelor students at university also showing slightly higher attrition ($\sim$2pp) over the same period. Since all groups of students are less likely to complete university-level bachelor courses, it appears that broadening the student cohort to disadvantaged groups has not reduced the success rates in higher education, and in fact, disadvantaged groups have improved their rates of completion and attrition in the last 10 years since 2008 in all other courses.
%
%The Australian government introduced an additional scheme in 2019 to support workers aged 45-70 looking to reskill or upskill in order to remain employed \citepalias{department2022a}. Workers must be at risk of entering the income support system or recently unemployed to be eligible for support. The Skills and Training Incentive program subsidises accredited and non-accredited courses as long as the training is linked to their current job, a future job opportunity or an industry/skill in national shortage. Eligible courses are identified when individuals complete a Skills Checkpoint assessment and can be subsidised up to \$2200, regardless of the number of courses taken. Within this limit, up to 75\% of course fees can be subsidised when they relate to skills in national shortage, while all others can receive up to 50\% of course fees. The number of incentives available per year are capped at increasing levels up to 2024 (between 1,800 and 7,500) when the scheme is set to end \citepalias{department2022b}.
%

The cost of a bachelor’s degree for domestic students in Australia is the sixth highest among OECD countries \citep{ua2020}. In 2018, the average annual cost of a bachelor’s degree was around \$5,000 in Australia, about half of the top 2 most expensive countries where it costs around \$9,000 in the US and \$12,000 in the UK\footnote{Values are in US dollars.}. VET and TAFE courses in Australia cost a minimum of \$4,000 per year on average while post-graduate courses cost a minimum of \$20,000 per year on average\footnote{Values are in Australian dollars.} \citep{studies2018}.

Mature-age students can cover the cost of further study themselves or they can receive support from the government. Students at university or approved higher education providers can access financial support from the Higher Education Loan Program (HELP) scheme, which provides income-contingent loans. This allows students to defer their tuition fees until their earnings reach the compulsory repayment threshold, upon which repayments are deducted from their pay throughout the year at a set rate. Postgraduate students can access the Commonwealth Supported Place (CSP) scheme, which subsidises tuition fees for those studying at public universities and some private higher education providers. However, most CSPs are for undergraduate study. 

FEE-HELP is the HELP scheme available to full-fee paying students who don’t qualify for a CSP i.e., post-graduate students. VET Students Loans (formerly VET FEE-HELP) are also part of the HELP scheme and are available to students undertaking vocational education and training (VET) courses outside of higher education \citep{ua2020}. CSPs and HELP loans are withdrawn from students who fail half of their subjects, assessed on a yearly or half-yearly basis depending on the level of study.\footnote{Yearly at bachelor level and per trimester for courses lower than bachelor level.}

%
%To cover the cost of higher education, Australian domestic students have two main ways to receive support from the government. The Commonwealth Supported Place (CSP) scheme, mainly offered to undergraduate students, subsidises tuition fees for those studying at public universities and some private higher education providers. Students who meet the eligibility criteria (domestic students at an approved education provider) are automatically assigned a CSP. Most CSPs are for undergraduate study but some providers offer CSPs at the postgraduate level. From 2022, CSP places are capped at 7 years of full-time study. Once this allotment has been used, an additional 3 years of full-time subsidised study will be available 10 years from start date of the last course \citep{sa2022a}.
%
%The second, and broader, source of financial support is the Higher Education Loan Program (HELP) which provides income-contingent loans to students at university or higher education providers. This allows students to defer their tuition fees until their earnings reach the compulsory repayment threshold, upon which repayments are deducted from their pay throughout the year at a set rate. Voluntary repayments can also be made. In 2022, HELP loans were limited to around \$110,000 and the repayment threshold was around \$47,000 \footnote{Values are in Australian dollars.} \citep{sa2022b}. To qualify for HELP, students must be studying at approved HELP providers. Once accepted into their course, students can apply for HELP via their institution by submitting their tax file number and a HELP form.
%
%HECS-HELP is the HELP scheme available to CSP students while FEE-HELP is the HELP scheme available to full-fee paying students who don’t qualify for a CSP i.e., post-graduate students. VET Students Loans (formerly VET FEE-HELP) are also part of the HELP scheme and are available to students undertaking vocational education and training (VET) courses outside of higher education \citep{ua2020}. CSPs and HELP loans are withdrawn from students who fail half of their subjects, assessed on a yearly or half-yearly basis depending on the level of study\footnote{Yearly at bachelor level and per trimester for courses lower than bachelor level.}.
%

\section{Data}

We use data from the Household Income and Labour Dynamics Australia (HILDA)
survey. These data are rich, and we exploit the full set of background
information on individuals (beginning with more than 3,400 variables per
observation).

HILDA covers a long time span of 19 years, starting in 2001. We use the 2019 release. This means we observe respondents annually from 2001 to 2019.

\emph{Sample exclusions}

Our analysis sample contains respondents who were 25 years or above in 2001. This allows us to focus on individuals who obtain a further education – beyond that acquired in their previous degree. 

Our main analysis focuses on measuring the impact of further education using wave 19 outcomes. Here, we define all features in 2001\todo{I'm not sure what this means?}. We delete any individuals who were ‘currently studying’ in 2001. This also ensures that our covariates, which are defined in 2001 are not contaminated by the impacts of studying but clearly precede the study spell of interest. These sample exclusions result in 7,359 respondents being dropped because they are below the age of 25 in 2001 and a further 1,387 respondents being dropped because they were studying in 2001.

We then restrict the sample to those who are present in both 2001 and 2019. This ensures that we observe base characteristics and outcomes for every person in our analysis sample. This results in a further 5,727 respondents being dropped from the sample. Our analysis sample has 5,441 observations.

%We then extend our main analysis in a number of ways. First, we include dynamic control variables. Specifically, we define the features in the one and two years immediately before study start. With two years of data, we are able to construct variables that measure the trends in socio-economic and demographic characteristics. Second, we measure outcomes fours years after the start of a spell of study. 

%Our second sample requires respondents are: (1) at least 25 years old in the starting year of study, (2) they were present in the two years before the start of study and (3) there were not currently studying in any of the two years before the starting year of further study. If a study event does not satisfy these conditions, we look to the next study event that satisfies these conditions or (if unavailable) delete the person from our sample completely. There are 3,271 individuals who started and completed a further educational degree. 
%
%For control group observations they have not completed further study, which makes it difficult to define their features and outcomes around a study-start date. Thus, we assign to them a time stamp for a theoretical start date to study. We do this for every year from 2003 to 2019.  This implies that control group individuals can be duplicated and used multiple times. Such duplication induces a dependence structure that artificially reduces standard errors. Thus, we account for clustering and heteroskedasticity of any type at the individual level. There are 13,311 unique control observations. 


\emph{Outcomes}

We measure outcomes in 2019 across the groups of individuals who did and did not get re-educated. We use annual earnings to measure the economic returns to education. We also analyse  outcomes related to the labour market such as employment, changes in earnings, changes in occupation, industry, and jobs.
%The second is to compare outcomes four years after the start of a study spell.

 


\emph{Treatment}

We define further education as an individual who obtains a further degree in a formal, structured educational program. These programs must be delivered by a certified training, teaching or research institution. Thus, we do not analyse informal on-line degrees (such as Coursera degrees). We also do not consider on-the-job training as obtaining further education.

Our treatment variable is a binary variable that takes the value of 1 if an individual has obtained an additional degree anytime between wave 2 (2002) and wave 17 (2017). As we analyse outcomes in 2019, this means we calculate the average returns between 2 years and up to 17 after course completion. We delete any respondent who obtained a qualification after wave 17. This allows us to analyse outcomes at least two years after course completion.

HILDA documents formal degree attainment in two ways. The first is to ask respondents, in every, wave what is their highest level of education. The second way is to ask respondents, in every wave, if they have acquired an additional educational degree since the last time they were interviewed.

We utilise both these questions to construct our measure of further education. Using the first question, we compare if the highest level of education in 2019 differs from that in 2001. If there has been an upgrade in educational qualification between these two years, we set the treatment indicator to be one and zero otherwise. This question, however, only captures upgrades in education; it fails to capture additional qualifications that are at the same level or below as the degree acquired previously by the respondent. We rely on the second survey question to fill this gap.

These two survey questions thus capture any additional qualification obtained from 2002 to 2017, inclusive. Additional qualifications refer to the following types of degrees: Trade certificates or apprenticeships; Teaching or nursing qualifications, Certificate I to IV, Associate degrees, Diplomas (2-year and 3-year fulltime), Graduate Certificates, Bachelor, Honours, Masters and Doctorate degrees.

\emph{Covariates}

We define our covariates using 2001 as the base year. Since we delete any respondents who were currently studying in 2001, we ensure that all of the covariates were defined before a respondent begins further study.

A unique approach to our feature\todo{I think we have to use covariates or features consistently, or at least define these terms.} selection strategy is that we use all the information available to us from the HILDA survey in 2001. This means that we have more than 3,400 raw variables per observation. Before using the covariates in a ML model, we delete any features that are identifiers or otherwise deemed irrelevant for explaining the outcome.

In order to reduce redundancy in this vast amount of information, we next apply a supervised Machine learning model to predict outcomes 5 years ahead of 2001 i.e., in 2006. We then select the top 100 variables that are most predictive of the outcome in 2006.\footnote{Confounders are features that both have an impact on the outcome and on the treatment. \cite{cherno2018} suggest including the union of features kept in the two structural equations (outcome on features and treatment on features). Here, we only include the features that predict the outcome equation because including features that are only predictive of the treatment can erroneously pick up instrumental variables (see \color{red} paper \color{black} for a discussion of this issue). } These variables are listed in Table \ref{tab:sumstats}. 

\emph{`Missing' variables from the baseline model}

As a descriptive exercise, Table \ref{tab:mlvars} presents the features that were ‘missed’ by the baseline model\todo{this is the first time we have referred to a baseline model -- does this mean FE and OLS models? We should define them again before this, or at the beginning of this section.}. In the baseline model, we included covariates such as age, gender, state of residence, household weekly earnings, highest level of education attained, and current work schedule. This collection of variables have been informed by theory or previous empirical results.  

The data-driven model identifies more salient variables compared to the baseline model. Additional variables include employment conditions such as work schedule, casual employment, firm size, tenure or years unemployed; financial measures such as weekly wage, investment income and mortgage debt; health measures such as limited vigorous activity and tobacco expenses; and work-life preferences related to working hours and child care. 

We identify variables as missing from the baseline model if those variables explain the residual variation in the outcome. Specifically, we regress the residuals from the baseline models (without the treatment included) on the features included in the data-driven model and train a LASSO model to highlight the salient variables that were missed. The variables that are chosen are listed in Table \ref{tab:mlvars}. We also document how these variables are correlated to the outcome and to the treatment in order to give us a sense of the direction of the bias their omission may induce. 

Most of the omitted variables bias the Ordinary Least Squares (OLS) estimates is upwards.\footnote{Exceptions include casual employment status, the presence of a past doctorate qualification, years unemployed, parental child care and dividend and business income.} The upward bias is consistent with the ML-models estimating an economic returns on obtaining a new qualification that is significantly smaller than the returns from an OLS model or a Difference-in-Difference - Fixed Effects (DD-FE)  model. Figure \ref{fig:method} displays the estimated returns from five different models. The first three bars show significantly higher returns based on the OLS (no controls), OLS (with controls) and the DD-FE models compared to the last two bars, which are based on the ML models - Gradient Boosting Regression and Doubly Robust. We discuss these methods in more detail below. 

It is important to highlight that our appraoch to identifying missing variables from the baseline model is a quick, descriptive one. As previously mentioned, the ML algorithm randomly selects variables that are highly correlated thus we may have missed out on reporting the label of important variables omitted from the baseline model.



\section{Descriptive Figures and Tables}

We calculate the average returns to degree completion for mature-age students who completed degrees between 2002 and 2017. The window in which study and degree-completion took place is noticeably large. However, sample size limitations with our survey data mean that it is not feasible to run an ML analysis, disaggregated by the timing-of-completion.

In order to obtain some insights into the potential heterogeneity over time, we present a series of descriptive graphs in this section. Here, our aim is not to present any causal analysis but to describe which groups studied earlier in the time period (and thus had more time to accumulate returns). These graphs can also point to the potential different factors driving study across the time period, and different effects on earnings depending on how much time has elapsed since completion. 

Figure \ref{fig:yearcomp} presents the distribution of degree completion over time. There is a steep decline in degree-completion proportions over time. This is likely to reflect the aging profile of HILDA survey respondents and that further study is disproportionately higher among the younger cohorts (25-44 year olds) (See Figure \ref{fig:degbyage}).

Over time, Figure \ref{fig:yearcompdeg} shows that the composition of degrees completed has shifted. Among those who completed a degree in later years, compared to those who completed a degree in the earlier period, a higher percentage completed a Certificate III or IV, Diploma or Advanced Diploma as opposed to a lower-level degree (Certificate I or II or below). In all years, the most frequently completed degrees are Cert 3 or 4, Associate degrees, Diplomas and Advanced Diplomas. 

%removed graph below, samples are too small.
%Figure \ref{fig:yearcompgen} shows that the gender composition for degree completions between 2002 and 2017, inclusive. Females tend to be more likely to complete degrees than males and this gender disparity has slightly increased over time. However, there is a stark difference in the types of degrees completed across gender. 

%Figure \ref{fig:yearcompdeggen} shows the distribution across degree type over time, and further broken down by gender. Males are more likely to complete a Certificate III or IV, Diploma or Advanced Diploma, than females. By contrast, females are more likely to complete a Certificate I or II or a degree below this level. Females, however, as also more likely to complete a degree at the level of Bachelor or higher, than males. 

%This trend that has increased across time with a sharp discontinuity occurring in 2012. 
The predominance of Cert 3 or 4 degrees is common across gender. Although, Figure \ref{fig:degbysex} shows the distribution of degrees is more heavily skewed towards these degrees for men then they are for women. 

Figure \ref{fig:yearearnempl} shows an increase in both average earnings and employment overtime between 2002 and 2017. Despite the upward trajectory, these outcomes show more volatility following 2008. This is likely to reflect the smaller samples in the later years of the survey. In our main analysis we average the returns over time as the samples within each year are inadequate to draw inference about heterogeneity across time.

%Figure \ref{fig:sexearnempl} breaks these outcomes down by gender. Among females, the proportion employed increased up to 2012 to rise above the proportion of males employed. Following 2012, female employment trended down while male employment trended up. While female average earnings were below male average earnings through most of the period, the catch up to male earnings subsided in 2012 also. 



\section{Method}
\todo{We probably need to make the notation a little more consistent in thise section.}

We aim to estimate the causal impact of obtaining a new qualification. Our empirical challenge is a missing data one in the sense that we do not observe the counterfactual outcome for each person.

Under the potential outcomes framework of \cite{imbens2015}, $Y(0)$ and $Y(1)$ denote the outcomes we would have observed if treatment were set to zero or one, respectively. In reality, we only observe the potential outcome that corresponds to the realised treatment for an individual, $i$,
\begin{align}
Y_i=T_i \cdot Y_i(1) + (1-T_i) \cdot Y_i(0).
\end{align}
Here, we denote the binary treatment indicator $T \in \{0;1\}$.

The missing data problem (or the lack of counterfactuals) is especially problematic when the treated group is different from the control group in ways that independently affect outcomes. Such selection issues mean that we cannot simply take the difference in the average of the non-missing values of $Y(0)$ and $Y(1)$.

To address the missing data problem, we turn to a range of ML-based techniques. Standard ML tools are purposed to predict. By contrast, our aim is to estimate the causal parameter. These are different aims and requires us to adapt the ML tools. 

We may potentially bias our causal parameter of interest if we were to use the off-the-shelf tools. For example, if we were to select the important confounders using an ML model to predict the outcome $Y$, then we may undervalue the importance of variables that are highly correlated to the treatment $T$ but only weakly predictive of $Y$ \citep{cherno2018}.\todo{Unfortunately, I believe the Bayesian models are
subject to this bias since they can be thought of as regularised S-learners. One reason to include them is to sense check if there is actually a predictive relationsip between Y and T, since they can effectively suppress the contribution of T to the predictions.} The Bayesian models used in this work may be subject to this bias since they are operating as S-learners and are trying to maximise the marginal likelihood of the covariates explaining the outcomes. However, we still believe they yield useful insights since they are able to supress the contribution of the treatment in a data-informed manner (unlike T-learners). For continuous treatments, one can use
two-stage methods such as that in \citet{hahn2018} to minimise this bias. These may be generalised to binary treatments, but doing so is beyond the scope of this work. 

We approach filling the missing data indirectly with three types of ML models. They are: the T-Learner, Doubly Robust and Bayesian models. 


\subsection{T-Learner model}

The first is the T-learner approach. We aim to measure the amount by which the response $Y_i$ would differ between hypothetical worlds in which the treatment was set to $T_i=1$ versus $T_i=0$, and to estimate this on average\todo{in expectation?} across subpopulations defined by attributes $X$. 

\emph{Identification assumptions}

To interpret the estimated parameter as a causal relationship, the following assumptions are needed:

\begin{enumerate}
  \item Conditional independence (or conditional ignorability/exogeneity or conditional unconfoundedness) Rubin (1980): $Y(0)$ and $Y(1)$ are independent of $T$ conditional on $X$; i.e. $\left\{Y(0), Y(1)\right\} \perp T~|~X$.  
  
This assumption requires that the treatment assignment is independent of the two potential outcomes. Practically, this amounts to assuming that components of the observable characteristics available in our data, or flexible combinations of them, can proxy for unobservable characteristics. Otherwise, unobservable confounding bias remains.

    A benefit of using all the features the HILDA dataset has to offer is that we may minimise unobserved confounding effects. Specifically, we rely on the 3,400 covariates and complex interactions between them as well as flexible functional forms to proxy for components of this unobserved heterogeneity. For example, while we do not observe ability or aptitude directly, we may capture components of it with other measures that are observed in HILDA such as past educational attainment or the long list of income and other sources of income variables (see Table 1 for a list of the covariates). 

The reader is likely to conceptualise other dimensions of unobserved heterogeneity that may not be captured in Table 1. There are two likely scenarios in this case. First, HILDA may not be exhaustive enough, even with its existing richness, to capture all dimensions of unobserved heterogeneity. As a result, our estimates may be biased. 

Another potential scenario is that the source of unobserved heterogeneity in question (or some components of it) is still captured but modelled under the guise of another variable label. Variables that are highly correlated with each other are unlikely to be simultaneously included in the model. This is because the ML algorithm, in attempting to reduce the amount of information redundancy, may have randomly dropped one or more of those correlated variables. 

  \item Stable Unit Treatment Value Assumption (SUTVA) (or counterfactual consistency): $Y_i = Y_i(0) +T_i(Y_i(1) - Y_i(0))$. Assumption 2 ensures that there is no interference, no spill-over effects, and no hidden variation between treated and non-treated observations. SUTVA may be violated if individuals who complete further education influence the labour market outcomes of those who do not complete further education. For example, if the former group absorb resources that would otherwise be channelled to the latter group. Alternatively, the former group may be more competitive in the labour market and reduce the probability of promotions or job-finding for the latter group. As those who complete further education are a relatively small group, it is unlikely that these general equilibrium effects would occur. 

  \item Overlap Assumption (or common support or positivity). Assumption 3 states that no subpopulation defined by $X = x$ is entirely located in the treatment or control group, hence the treatment probability needs to be bounded away from zero and one.
  
The overlap is an important assumption because extrapolation using the predictive models, 
\begin{align}
  \mathbb{E}[Y|X, T=1] &\approx \mu_1(x) \quad \textrm{and} \label{eq:T1} \\
  \mathbb{E}[Y|X, T=0] &\approx \mu_0(x) \label{eq:T0}
\end{align}
is likely to perform best for subpopulations defined by $X = x$ entirely located in the treatment or control group.\todo{I'm not sure I understand this point}

As these models are trained and evaluated only in the regions of the $X$-covariates or features for which there are treated observations and control observations, respectively, non-overlap means there is no way for us to validate whether the function performs well.  

This means the optimum bias-variance trade-off point for the conditional average treatment effect may not align with the optimum bias-variance trade-off point for the separate $\mu_1(x)$ and $\mu_0(x)$ models. Since, ultimately we are interested in the CATEs (as opposed to the predictive accuracy of the individual conditional mean functions), this can mean that we have biased CATEs.\todo{I think you'll have to explain this to me, I don't really get it.}


  \item Exogeneity of covariates. This assumption means that the covariates included in the conditioning set are not affected by the treatment. To ensure this, we define all of our covariates at a time point before any individual started studying. Specifically, we use the first wave of HILDA (in 2001) to define our covariates. We only look at those individuals who completed further education in 2002 onwards. Furthermore, we delete any individuals who were currently studying in 2001 to ensure the covariates cannot reflect downstream effects of current study. 

\end{enumerate}

With the strong ignorability and overlap assumptions in place, treatment effect estimation reduces to estimating two response surfaces – one for treatment and one for control.

The T-learner is a two-step approach where the conditional mean functions defined in Equations (\ref{eq:T1}) and (\ref{eq:T0}) are estimated separately with any generic machine learning algorithm.

Machine learning methods are well suited to find generalizable predictive patterns, and we employ a range of model classes including linear (LASSO and Ridge) and non-linear (Gradient Boosting Regression). Once we obtain the two conditional mean functions, for each observation, we can predict the outcome under treatment and control by plugging each observation into both functions. Taking the difference between the two outcomes results in the Conditional Average Treatment Effect (CATE).

To show this, we define our parameter of interest, the CATE $(\tau (x))$, which is formally defined as:
\begin{align}
\tau (x) = \mathbb{E}[Y(1) - Y(0) | X = x]
\end{align}
which, with the assumptions above, is equivalent to taking the difference between two conditional mean functions $\mu _1(x) - \mu _0(x)$:
\begin{align}
\tau (x) & = \mu _1(x) - \mu _0(x) \\
& \approx \mathbb{E}[Y | T = 1, X = x] - \mathbb{E}[Y | T = 0, X = x] \\
& = \mathbb{E}[Y(1) - Y(0) | X = x]
\end{align}
In this estimation, we are not interested in the coefficients from regressing $Y$ on $X$. What we want instead is to have a good approximation of the function and hence good estimates from e.g., $\mu _1(x)$ and $\mu _0(x)$. This is why ML methods are well suited for the job.

A benefit of our set-up is that when we take the difference between the two conditional mean functions, we coincidently find the optimum bias-variance trade-off point for the conditional average treatment effect\todo{what do you mean by this? Is there a reference on this, or can we explain this more?}. This means that we have an indirect way to obtain the best prediction of the CATE through two predictive equations, where we observe the true outcomes (and thus are able to regularise).

In practice, however, this indirect way of minimising the mean squared error for each separate function to proxy for the minimum mean squared error of the treatment effect can be problematic. See, for example, \cite{kunzel2019,kennedy2020} for settings when the T-learner is not the optimal choice.

One potential estimation problem arises when there are fewer treated individuals than control individuals and the individual regression functions are complicated (very non-smooth). This means they can be difficult to estimate well on their own. The T-learner can be inefficient because it does not exploit the shared information between treatment and control observations: for example, if $X$ relates to $Y$ in the same fashion for treated and control observations. As a result, the estimate $\mu_1$ tends to over smooth the function; in contrast, the estimate $\mu_0$ regularises to a lesser degree because there are more control observations. This means a na\"ive plug-in estimator of the CATE that simply takes the difference between $\mu_1 - \mu_0$ will be a poor and overly complex estimator of the true difference. It will tend to overstate the presence of heterogeneous treatment effects.
We turn to other ML models to address this potential problem.

\subsection{Doubly Robust model}

The second approach is Doubly Robust, or DR-learner. A benefit here is that we use additional information from the propensity score \todo{I'm not sure how this point fits in?}(we employ machine learning models to gain a better understanding of the treatment assignment process, the students' background, and the nature and complexity of their situation that may have led them to pursue further education). Thus, the doubly robust approach can improve upon the T-learner approach because it can reduce misspecification error either through a correctly specified propensity score model or through correctly specified outcome equations. Another feature of the Doubly Robust approach is that it places a higher weight on observations in the area where the relative count of treatment and control observations is more balanced (i.e. the area of overlap). A benefit of this is that it can also provide better extrapolations of the predicted outcomes. The ATE is estimated from three separate estimators, 
\todo{the notation has changed here slightly, $\hat{\mu}({X_i})$ instead of $\mu({x_i})$ etc.}
\begin{equation}
\hat{ATE} = \frac{1}{n} {\sum\limits_{i=1}^{n}}\left[ \frac{T_i(Y_i - \hat{\mu_1}(X_i))} {\hat{p}(X_i)} + \hat{\mu_1}(X_i) \right]
- \frac{1}{n} {\sum\limits_{i=1}^{n}} \left[ \frac{(1-T_i)(Y_i - \hat{\mu_0}(X_i))} {1-\hat{p}(X_i)} + \hat{\mu_0}(X_i) \right]
\end{equation}
where:
\begin{itemize}
  \item $\hat{p}(X_i)$ is an estimation of the propensity score (using logistic regression)
  \item $\hat{\mu_1}(X_i)$ is an estimation of $\mathbb{E}[Y|X,T=1]$ (using any ML model)
  \item $\hat{\mu_0}(X_i)$ is an estimation of $\mathbb{E}[Y|X,T=0]$ (using any ML model)
\end{itemize}

Previously, with the T-learner, we were just estimating $\mu_0(x)$ and $\mu_1(x)$. With the DR-learner, we augment $\mu_0(x)$ and $\mu_1(x)$. For example, for the treated observations, we augment $\mu_1(x)$ by multiplying the prediction error by the inverse propensity scores. This up-weights those who get treated but who are statistically similar to the control observations. We then apply this same augmentation to the $\mu_0(x)$ for the control observations. 

<<<<<<< HEAD
=======

\subsection{Bayesian Models}

The third approach is to use Bayesian models. We follow the general formulation
presented by \cite{hahn2020} that suggests a predictive model of the following
form,
\begin{align}
  \mathbb{E}[Y_i|X{=}x_i, T{=}t_i] \approx \mu_0(x_i, \rho(x_i)) 
    + \tau(x_i)\cdot t_i, \label{eq:bayesmods}
\end{align}
where $\mathbb{E}(T|X{=}x_i) \approx \rho(x_i)$ is the propensity score of
individual $i$ for the treatment. The component $\mu_0(x_i, \rho(x_i))$ is
known as the `prognostic', and is the impact of the control variates, $X$, on
the outcome without the treatment. Then we are left with $\tau(x_i)$, which is
the individual treatment effect,
\begin{align*}
  \mathbb{E}[Y_i|X{=}x_i, T{=}1] - \mathbb{E}[Y_i|X{=}x_i, T{=}0] &\approx 
    \left[\mu_0(x_i, \rho(x_i)) + \tau(x_i)\right] - \mu_0(x_i, \rho(x_i)), \\
    &=\tau(x_i).
\end{align*}
Average treatment effect is then just simply estimated as,
\begin{align*}
  \hat{ATE} = \frac{1}{n}\sum^n_{i=1} \tau(x_i).
\end{align*}
The advantage of this approach is manifold. From a Bayesian perspective, it
allows us to place explicit and separate priors on the prognostic and treatment
components of the models. For example, it may be sensible to expect the
prognostic component to be flexible and strongly predictive of the outcome,
while me may expect that the treatment component is relatively simple and small
in magnitude \citep{hahn2020}. Furthermore, this separation of model components
and inclusion of the propensity score minimises bias in the form of
regularisation induced confounding (RIC) which is discussed in more detain in
\citep{hahn2018, hahn2020}. And finally, it is a very natural way to estimate
heterogeneous treatment effects, since we can parameterise $\tau(x_i)$
directly as an additive effect on $\mu_0$, rather than having to separately 
parameterise control and treatment surfaces.

We explore three different model classes for $\mu_0$ and $\tau$, the first is a
linear model for both prognostic and treatment models, the next uses a Gaussian
process (GP), and lastly we use Bayesian additive regression trees (BART). We 
detail these models in the following sections. 

% The third approach is to use three different Bayesian S-learners. S-learners
% are simply regression models that take the treatment factor as an additional
% input covariate, $\mathbb{E}[Y| X{=}x, T{=}t] = \mu(x, t)$, and then estimate the ATE as,
% \begin{align*}
%   \hat{ATE} = \frac{1}{n}\sum^n_{i=1} \mu(x_i, 1) - \mu(x_i, 0).
% \end{align*}

% The first two models are empirical Bayesian models, that is, they use
% optimisation algorithms to both find closed-form posterior distributions over
% their parameters, while also tuning their prior distribution parameters, as
% opposed to placing hyper-priors on these parameters\footnote{The assumptions
% underlying this approach are discussed in Chapter 3.5 of \cite{bishop2006}.}.
% The third is a fully hierarchical Bayesian linear model, that uses Markov-chain
% Monte-Carlo (MCMC) sampling for posterior inference.

% \todo{These will all probably suffer from bias as all covariates are subject
% to regularisation, and may suppress the contribution of T, and those variables
% that are important for predicting T.}

% \subsubsection*{Bayesian Ridge Regression}

% The first Bayesian model is a Bayesian ridge regressor \citep{tipping2001}. We
% simply include the treatment factor, $T$, as another covariate in the model.
% Then the ATE is the marginal posterior distribution (which is Normal) of the
% regression coefficient corresponding to $T$. This is a similar approach to an
% OLS cross-sectional model with controls, but it makes use of regularisation so
% more controls can be included without worrying overly about collinearity.
% Furthermore, the empirical Bayesian nature of this model allows for automatic
% selection of the regularisation strength of the model coefficients. This model
% can only estimate an average treatment effect, as the effect is modelled as a
% single dummy variable.
>>>>>>> b280ef9f

\subsubsection*{Hierarchical Linear Model}

<<<<<<< HEAD
The third approach is to use three different Bayesian S-learners. S-learners
are simply regression models that take the treatment factor as an additional
input covariate, $\mathbb{E}[Y| X{=}x, T{=}t] = \mu(x, t)$, and then estimate the ATE as,
=======
The first Bayesian model uses linear prognostic and treatment components 
from Equation~(\ref{eq:bayesmods}),
>>>>>>> b280ef9f
\begin{align*}
y_i &\sim \mathcal{N}\!\left(
  \mu_0(x_i, \rho(x_i)) + \tau(x_i)\cdot t_i, 
  \sigma^2\right) 
  \quad\textrm{where}, \\
\mu_0(x_i) &= w_0 + w_x^\top x_i + w_\rho \rho(x_i), \\
\tau(x_i) &= w_t + w_{tx}^\top x_i.
\end{align*}
We have used the following hierarchical priors,
\begin{align*}
  \{\lambda_0, \lambda_x, \lambda_\rho\} &\sim \textrm{Uniform}(0, 100) \\
  \{\lambda_t, \lambda_{tx}\} &\sim \textrm{Uniform}(0, 1000) \\
  \sigma &\sim \textrm{HalfCauchy}(25) \\
  w_0 &\sim \mathcal{N}(0,\lambda_0^2) \\
  w_x &\sim \mathcal{N}(0,\lambda_x^2 \textrm{I}_d) \\
  w_\rho &\sim \mathcal{N}(0,\lambda_\rho^2) \\
  w_t &\sim \mathcal{N}(0,\lambda_t^2) \\
  w_{tx} &\sim \mathcal{N}(0,\lambda^2_{tx} \textrm{I}_d),
\end{align*}
where $I_d$ is the identity matrix of dimension $d$, which is the number of
control factors. The propensity score, $\rho(x_i)$, is obtained from a logistic
regression model. We also tested a gradient boosted classifier
\citep{friedman2001} for this using five-fold nested cross validation.  It did
not seem to be more performant than the logistic model on held-out log-loss
score.

<<<<<<< HEAD
The first two models are empirical Bayesian models, that is, they use
optimisation algorithms to both find closed-form posterior distributions over
their parameters, while also tuning their prior distribution parameters, as
opposed to placing hyper-priors on these parameters\footnote{The assumptions
underlying this approach are discussed in Chapter 3.5 of \cite{bishop2006}.}.
The third is a fully hierarchical Bayesian linear model, that uses Markov-chain
Monte-Carlo (MCMC) sampling for posterior inference.

\todo{These will all probably suffer from bias as all covariates are subject
to regularisation, and may suppress the contribution of T, and those variables
that are important for predicting T.}

\subsubsection*{Bayesian Ridge Regression}

The first Bayesian model is a Bayesian ridge regressor \citep{tipping2001}. We
simply include the treatment factor, $T$, as another covariate in the model.
Then the ATE is the marginal posterior distribution (which is Normal) of the
regression coefficient corresponding to $T$. This is a similar approach to an
OLS cross-sectional model with controls, but it makes use of regularisation so
more controls can be included without worrying overly about collinearity.
Furthermore, the empirical Bayesian nature of this model allows for automatic
selection of the regularisation strength of the model coefficients. This model
can only estimate an average treatment effect, as the effect is modelled as a
single dummy variable.
=======
For model inference, we use the no U-turn MCMC sampler \citep{hoffman2014} in
the numpyro software package \citep{bingham2019, phan2019}. The choice of an
uniform improper and non-informative prior over the regression weight scales,
$\lambda_*$, is motivated by the advice in \citet{gelman2006} where we desire a
non-informative prior that admits large values. We choose a broader 
prior for the treatment component of the model to minimise bias as suggested by
\cite{hahn2020}. We first burn in the Markov chain for 30,000 samples, then draw
1000 samples from the posterior parameters to approximate the ATE,
\begin{align*}
  \hat{ATE} = \frac{1}{Sn} \sum^S_{s=1} \sum^n_{i=1} \tau^{(s)}(x_i),
\end{align*}
where $(s)$ denotes a sample from the posterior parameters has been used to 
construct a random realisation of the treatment model component, and $S = 1000$.
>>>>>>> b280ef9f

\subsubsection*{Gaussian Process Regression}

Gaussian process (GP) regression can be viewed as a non-linear generalisation
of Bayesian linear regression that makes use of the kernel trick
\citep{williams2006, bishop2006}. Another way of understanding a GP is that is
parameterises a distribution over functions (response surfaces) directly,
rather than model weights as is the case with Bayesian ridge regression.

Using the notation from \citet{williams2006}, the response surface, $\mu$, is
modelled by a posterior predictive GP,
\begin{align*}
  \mu(x_i, t_i) \sim \mathcal{GP}\left(\bar{\mu}(x_i, t_i), k(x_i, t_i)\right),
\end{align*}
which is essentially a conditional Normal distribution with a mean function
$\bar{\mu}(\cdot, \cdot)$ and a kernel (covariance) function $k(\cdot, \cdot)$
that determines the type of functional relatioships that can be modelled.
We obtain samples of ATE by sampling from the posterior GP,
\begin{align*}
  ATE^{(s)} = \frac{1}{n} \sum_{i=1}^{n} \mu^{(s)}(x_i, 1) - \mu^{(s)}(x_i, 0)
\end{align*}
where (s) denotes samples from the posterior predictive GP. These samples can
be used to empirically construct confidence intervals over the estimated
ATE.

For this analysis we use an isotropic Mat\'{e}rn $\frac{3}{2}$ kernel function.
This is a stationary and isotropic kernel, but does not have excessive
smoothness assumptions on the functional forms it can learn -- this kernel
leads to the response surface, being at least once differentiable
\citep{williams2006}. A Gaussian process with this kernel can learn non-linear
and interaction-style relationships between input covariates and the outcome.
Though formally an S-learner, this model is flexible enough to learn somewhat
separate response surfaces for the treatment and control groups like a T-learner
-- at least much as permitted by the use of an isotropic kernel.




%
%ADD STUFF ABOUT CV AND NESTED CV, and bootstrapping \color{black} 


%Another issue is that the T-learner strongly relies on the overlap assumption. The indirect ways of obtaining the best prediction of the CATE through two predictive equations will perform best for subpopulations defined by $X = x$, entirely located in the treatment or control group. For regions where the treatment probability is closer to 0 or 1, we must extrapolate our $\mu _1(x)$  and $\mu _0(x)$ models. As these models are trained and evaluated only in X regions for which there are treated observations and control observations, respectively, non-overlap means there is no way for us to validate whether the function performs well. This means the optimum bias-variance trade-off point for the conditional average treatment effect may not align with the optimum bias-variance trade-off point for the separate $\mu _1(x)$ and $\mu _0(x)$  models. Since, ultimately we are interested in the CATEs (as opposed to the predictive accuracy of the individual conditional mean functions), this can mean that we have biased CATEs.


\subsection{Model selection and model evaluation}

For the non-Bayesian models we separate the evaluation of the model class and estimation of the ATE and CATE parameters in two procedures. We evaluate the predictive capacity of each model class using nested cross-validation. The procedure is represented in Figure \ref{fig:exp_model}. Here, our aim is to compare the predictive performance of three model classes: LASSO, Ridge and Gradient Boosting Regression (GBR). Our second procedure is to estimate the ATE and CATE parameters. The procedure is represented in Figure \ref{fig:exp_param}. We use bootstrap sampling (with replacement) to generate uncertainty estimates for the parameters, which we obtain over several draws of the same model class. 

Focusing on the first procedure, we apply nested cross-validation to evaluate which model class performs best. In a first step, as Figure 1 shows, we pre-process the full dataset (containing 3,400 variables) to generate a dataset with a smaller set of highly predictive’ features (containing 100 variables). We apply a supervised machine learning approach with a LASSO model to select our top 100\todo{91 are actually selected, should we state this?} predictors of the outcome of interest (as measured in 2006). Note that in our later estimations of the treatment effect, the outcome is measured in 2019. We implement this intermediary step in order to reduce the correlation between variables and eliminate redundant information. 

We assume that the top 100 features that are most predictive of the outcome in 2006 correlate with the features that would be most predictive of the outcome in 2019. By choosing to apply this pseudo-supervised ML approach on the same outcome variable (but measured at a different time point) means that we obtain a good indication of the features that are useful for a model to perform well. Improved model performance here will also mean that the selected features are likely to represent the important confounders. We have chosen 2006 to ensure there is no overlap with 2019 outcomes, and thus to avoid overfitting issues. 

Using the top 100 predictors, we then apply nested cross validation to evaluate
the predictive capacity of each model class (LASSO, Ridge, GBR). First, we
split the data into train and test folds with an 80-20 split. Within the 80
percent train fold we perform 5-fold cross-validation in order to train and
evaluate the performance of each configuration of hyperparameters. We do this
separately for the outcome surface using the treated observations and the
outcome surface using the control observations. From this, we select the models
with the best mean scores. We then evaluate the predictive performance of the
selected model on the holdout test set. 

We repeat this process ten times (10-outer scores) for each model class. This
allows us to evaluate the performance based on the mean and standard deviation
of these scores. Note that thus far, we have not evaluated any particular
configuration of the model, rather the performance of the model class on random
(without replacement) subsets of data. The nested cross validation proceedure
protects us against overfitting when reporting predictive performance, as the
model selection and validation happens on different data.

Table \ref{tab:ncvhos} shows that the GBR is the best performing model class.
It yields the highest out-of-sample R-squared or the lowest (in absolute value)
MSE. This is true for both the outcome surfaces (using treated and control
observations separately). 

\subsubsection*{Inference via bootstrapping}

Once we have selected the best performing model class, we turn to the estimation of the parameters and parameter uncertainty. We use bootstrapped validation for generating uncertainty estimates. This captures the uncertainty arising from model configuration (or the selection of hyperparameters) in addition to that which stems from estimating parameters of a fixed model from noisy, finite data. Here, we estimate the same model class on different realisations of the data. 

A common approach to inference in the causal machine learning literature is to use sample splitting (Athey and Wager 2019). Sample splitting ensures that the standard errors on the estimators are not underestimated because it avoids using the same data point to both select the configuration (hyperparameter selection) of the model and to estimate the parameters. When the same data point is used to perform both tasks then the standard errors would not reflect both the uncertainty stemming from model selection and that which stems from estimating parameters on noisy, finite data. The result of using common data for model selection and effect estimation is that our standard errors would suffer from pre-test bias since the model may suffer from overfitting.

Sample splitting is appropriate when the sample size is large. An issue with studies that rely on survey-based data is that sample sizes are not large enough to perform sample splitting. For example, there is not enough data to split the dataset into train and test datasets such that each of these splits would cover all the common and uncommon values of the $X$-covariates that are observed in the full sample. If we were to use a training dataset that was insufficiently sized or non-representative, it would be difficult for the ML models to effectively map the $X$-covariates to the outcome surfaces, $\mu_1(x)$ and $\mu_0(x)$. There would also not be enough data in the test set to effectively estimate the parameters of the model configuration chosen in the train set. As a result, our estimate treatment effects are likely to be very imprecisely estimated. 

A suitable alternate procedure is to use bootstrapping. Resampling gives us a decent estimate on how the point estimates might vary. In this way, we side-step the need to rely on the assumption of asymptotical normality (and we do not need to utilise sample splitting to generate the standard errors). In our bootstrapping procedure, we ensure that the standard errors reflect the sources of uncertainty stemming from both the selection of the model and the estimation of the model. As a result, we generate standard errors that avoid any potential pre-test issues.

As a first step, as shown in Figure \ref{fig:exp_param}, we obtain the 100 top predictors from the initial pre-processing of the full dataset. That is, we train a supervised machine learning LASSO model to extract which features best predict earnings in 2006.\todo{Same as before? Maybe if so we can state this to lessen confusion.}

As a second step, we train our models using the 100 top predictors on the first bootstrapped sample to select the best models for $\mu _1(x)$ and $\mu _0(x)$. Within this bootstrap sample, we divide the dataset into five folds and perform cross-validation to select the best model configuration. Similar to the cross-validation description above, our model configuration is trained on subsets of the data, and then evaluated on holdout samples (where we compare the predictions made from the models for the outcome surfaces for the treated and control observations to the real values). We modify the 5-fold cross validation to ensure training data does not simultaneously appear in the training and validation set. We perform this model selection step within the bootstrapping procedure to capture the uncertainty coming from the selection of hyperparameters. If we simply re-estimated the same model (with a given set of hyperparameters) in each bootstrap model then the uncertainty is only over the model parameters, and not the model choice (e.g.~the GBR tree depth).

%This process allows us to select the best model configurations for the outcome surfaces: $\mu _1(x)$ and $\mu _0(x)$.
Third, and once we have these predicted outcome surfaces, $\mu _1(x)$ and $\mu _0(x)$, we are able to calculate the individual treatment effect, $\tau(x)$ for each person in the original sample (note not the individuals from the bootstrap sample). We substitute the values of their features or independent variables into the LASSO/ Ridge equations for $\mu _1(x)$ and $\mu _0(x)$ or tree-based models.\todo{I don't really understand this description, and we havent mentioned independent variables before...}

At this point, each individual in the original sample has one value of $\tau(x)$. We can obtain a mean $\tau(x)$ by averaging over all the individuals. This is the mean $\tau(x)$ for the first bootstrap sample. We repeat this procedure over 100 bootstrap samples. This provides an empirical distribution of the mean $\tau(x)$'s. The final mean over the bootstrap samples (the mean of the mean $\tau(x)$'s), which should be the same as the $\tau(x)$ from the original sample when the number of bootstrap samples is large enough, is how we calculate the ATE and CATE estimators. The standard deviation of this series through bootstrapping represents the standard error estimate for the ATE or CATE measure.\todo{Perhaps we can introduce some notation here to clarify these different estimates and averages?}

Note we want to generate the value of ATE or CATE parameters, keeping the original sample size constant, thus all our bootstrap samples have the same sample size as that of the original sample.\footnote{The bootstrap resample is the same size as the original sample because the variation of the ATE depends on the size of the sample. Thus, to approximate this variation we need to use resamples of the same size.}

The main goal of repeating over the bootstrap samples is to capture uncertainty coming from the model selection procedure (i.e.\\~the choice of hyperparameters) as well as the uncertainty over the model parameters.

Each bootstrap sample gives us an estimate of the C(ATE)\todo{(C)ATE?}. Across 100 bootstrap samples, we have a distribution of C(ATE) estimates. We take the standard deviation of these 100 C(ATE) values to obtain the standard error. 

To obtain the confidence intervals, we undertake the following procedure:
\begin{enumerate}
\item Multiply the C(ATE) by two 
\item Take the 5th and 95th percentile of the C(ATE) distribution\todo{empirically?} 
\item Calculate the bounds of the confidence interval 
	\begin{enumerate}
	\item Upper bound = Step 1 - 5th percentile 
	\item Lower bound = Step 1 - 95th percentile
	\end{enumerate}
\end{enumerate}

To do this we approximate the critical values of the confidence interval as $\delta^* = \bar{x}^* - \bar{x}$ such that the confidence interval 
\begin{align*}
P(\delta_{0.95} \leq \bar{x} - \mu \leq \delta_{0.05} | \mu) \Leftrightarrow P(\bar{x} - \delta_{0.95} \geq \mu \geq \bar{x} - \delta_{0.05} | \mu) = 0.90
\end{align*}
<<<<<<< HEAD
can be reduced to $[2\bar{x} -\bar{x}^*_{0.05} , 2\bar{x} -\bar{x}^*_{0.95}]$.\todo{I think we need to change the notation here to use $\tau$ instead of x and $\mu$ since these are overloaded. Or if this is a standard empirical procedure, we can just reference it}
=======
can be reduced to $[2\bar{x} -\bar{x}^*_{0.05} , 2\bar{x}
-\bar{x}^*_{0.95}]$.\todo{I think we need to change the notation here to use
$\tau$ instead of x and $\mu$ since these are overloaded. Or if this is a
standard empirical procedure, we can just reference it}
>>>>>>> b280ef9f


\subsubsection*{Inference for the Bayesian models}

The inference process for the Bayesian models a little different since the
hyper-paramters of the models are either fixed or selected automatically by the
learning algorithm (Empirical Bayes or MCMC). Bayesian inference procedures
tend to afford some protection against over-fitting since they are parsimonious
in choosing posterior distributions over model parameters that vary from their
prior distributions, and so induces a natural model complexity
penalty\footnote{This point can be understood more thoroughly by examining the
evidence lower bound in variational Bayesian inference, see Chapter 10 of
\citet{bishop2006}.}. As such, we use all the available data to learn the model
posterior distributions, which we then sample from to form estimates of the
(C)ATE as outlined in the previous section. However, where we report the
predictive performance of these models, 5-fold cross validation has been used,
and performance is reported on the hold-out set, except for the hierarchical
linear model where such a procedure would be computationally inconvenient.


\section{Results}

There are clear economic benefits to gaining an additional qualification in later life (25 years or older). The effects remain strong up to a decade-and-a-half after course completion. Table \ref{tab:atebslvl} displays a gain of approximately \$88-110 per week in gross earnings across the T-learner approaches. In 2019, this was roughly 7-8 percent of the average gross weekly earnings of \$1256.20 for all Australian employees (ABS, 2019; 6345.0 Wage Price Index, Australia). 

The effect sizes from the GBR model are smaller than that of the two linear models. GBR better captures non-linearities. For example, age is likely to exhibit a highly non-linear relationship with earnings in 2019. Those who were aged 46 or above in 2001 will be aged 65 or above in 2019. This means they are more likely to have retired by 2019 compared to those who were aged below 46 in 2001. As a result, we may expect a shift down in earnings at age 46. 

Age fixed-effects alone are unlikely to capture the differential age effects across other variables such as across different occupations, or by gender, and earnings. The linear ML models include age fixed effects. However, they do not include interactions between age and  other variables whereas GBR does include them.

To illustrate how GBR adequately captures non-linearities we re-estimated our results focusing on those who were aged 25-45 in 2001. This is the same as interacting a binary variable (for age 25-45) with every other covariate in the model. In Appendix Figure \ref{fig:valadle46}, we see that the results across the models are now more similar than when we use the full sample.

The Doubly Robust (DR) models estimate smaller effects compared to the T-learner. Table \ref{tab:atebslvl} displays a gain of approximately \$62-69 per week in gross earnings across the DR approaches. The estimated effect sizes are statistically different from zero. The confidence intervals for the DR estimates also exclude the point estimates from the T-Learner approach.

One reason the DR approach differs from the T-learner approach is that the former uses additional information from the propensity score (i.e. we estimate machine learning models to gain a better understanding of the treatment assignment process, the students’ background, and the nature and complexity of their situation that may have led them to pursue further education). Thus, the doubly robust approach can improve upon the T-learner approach because it can reduce misspecification error either through a correctly specified propensity score model or through correctly specified outcome equations. Another feature of the Doubly Robust approach is that it places a higher weight on observations in the area where the relative count of treatment and control observations is more balanced (i.e. the area of overlap)\todo{I also wonder if the T-learners are susceptible to over-stating the ATE since T's contribution is not regularised like other factors?}. A benefit of this is that it can also provide better extrapolations of the predicted outcomes. 

The Bayesian models tend to estimate smaller effects than all the other
methods. This is especially true for the linear models, which estimate only
\$45-48 per-week gains in gross earnings. This is likely because of the
regularisation applied to the treatment effect in these linear models, which
penalises apportioning a large amount of variation in the outcome to any
covariate in the model. The two Bayesian linear models achieve nearly the same
in-sample R-squared score (0.33-0.34) as an OLS S-learner that uses the same
input covariates, yet the OLS model estimates gains of \$64 per-week in gross
earnings. Once again, the non-linear model appears to differ from the linear
models, in this case the Gaussian process estimates \$62 per-week gains in
gross earnings, which is more inline with the DR-learner and the OLS
S-learner. Like the GBR, this is likely because the non-linear models are less
likely to suffer from model misspecification bias, as they can make use of
non-linear and interaction relationships between their covariates. Even though
not directly comparable, the GP achieves a hold-out R-square score (over 5
folds) of 0.33. It's in-sample R-square score is 0.77.

%
%Turning to other measures of earnings, the value-add in earnings (taking the growth in earnings between 2001 and 2019 - all expressed in 2019 terms) is also higher for those who gained an additional qualification, compared to those who did not advance in their education, by approximately \$60-80 per week. As a proportion of the growth in earnings for all Australian employees between 2001 and 2019, this represents 18 percent of the overall growth in earnings. The results are contrasted graphically in Appendix Figure \ref{fig:earnings}.
%
%The similarity in the results between the value-add increase in earnings and the level increase in 2019 earnings suggests that, once we control for background characteristics, we have accounted for inherent or base level differences between those who do and do not obtain an additional qualification. 
%In other words, the difference in 2019 earnings reflects the causal effect of advancing education in later-life.

Proportionate changes in earnings can be measured by taking the log of the earnings measures. In Appendix Figure \ref{fig:valadlelog}, we see that the proportionate change in earnings was large at 50 percent. This is likely to be because of people entering the labour market as a result of the new qualification. We find that a new qualification increases the likelihood of employment by approximately 8 percent. See Figure \ref{fig:empl}.

As previously mentioned, the ML models estimate smaller returns than the returns estimated in Fixed Effects (FE) or cross-sectional models (OLS with and without controls) where features have been selected based on theory. Figure \ref{fig:method} compares the returns from five different approaches: an ordinary least squares model with no covariates, with covariates selected using theory, a FE model and ML models.\todo{I think we need to define these benchmark models in more detail, either here on the methods section.}

%The largest earnings gains are associated with acquiring an undergraduate degree or above (including Graduate certificates and Graduate diplomas). As displayed in Figure \ref{fig:degree}, only modest gains are associated with secondary or post-secondary certificates or diplomas. More generally, significant earnings gains are achieved when returning students acquire qualifications above those previously held. In fact, the earnings gains are much higher if students advance their qualification status rather than gaining an additional degree at the same or lower level.
%
%The magnitude of the returns to education also differs depending on the type of subject studied. Obtaining a degree in a technical subject is likely to yield a return that is twice as high as obtaining a degree in a nontechnical degree. The returns are statistically significant for the former but estimated with a high variance for the latter. Technical subjects are STEM subjects, medicine, and health-related fields whereas nontechnical subjects encompass those in the creative arts, arts, humanities, and social science disciplines. These results are also displayed in Figure \ref{fig:degree}.

\section{Sub-group analysis}

Qualification advancements may not benefit individuals in the same way. In this section we analyse if there is heterogeneity in the treatment impacts. We use a data-driven approach to select the sub-groups.  
%
%Last, Figure \ref{fig:wellbeing} shows that there are limited gains in improved mental health or well-being (life satisfaction or job satisfaction) from obtaining an additional qualification.
%
%%% HTEs Graphs %%% 


Specifically, we identify the important variables for which we expect to see the largest changes in the treatment effects. This involves using a Permutation Importance procedure.


% Figure \ref{fig:htelasso} 
% Figure \ref{fig:hteridge} 


\subsection{Permutation importance feature selection method}

We use a permutation importance selection method \citep{breiman2001,molnar2020} to evaluate the relative importance of individual features. Our aim here is to understand where the heterogeneous treatment effects are most pronounced. In other words, we aim to identify the sub-groups for which the treatment effects differ most significantly. In selecting the important features\todo{again, use feature, covariate etc consistently}, our objective is to understand how to partition the data by the treatment effects as opposed to predicting the outcomes themselves. 

The permutation importance proceedure involves testing the performance of a
model after permuting the order of samples of each individual feature, thereby
keeping the underlying distribution of that feature intact but breaking the
predicitve relationship learned by the model with that feature. The model
performance we are interested in, as previously mentioned, is the one that maps
the features to the individual treatment effects. 

Specifically, we take each bootstrap sample and train two outcome surfaces - one for $\hat{Y}_0$\todo{we've been using $\mu$ for this right? We should be consistent if possible.} and one for $\hat{Y}_1$ - and compute the individual treatment effects ($\tau$'s in Equation 2) for every person. Note that we train the model on the bootstrapped sample but estimate the individual treatment effects using the feature values for individuals from the original sample. Thus, for every individual we have a distribution of values of their individual treatment effects. 

After obtaining the individual treatment effects for each individual, we train a model that maps the features to the individual treatment effects. We use cross-validation to select our hyperparameters and obtain the optimal model. 

Using the original data, we take a single column amongst the features and permute the order of the data and calculate a new set of individual treatment effects. We compare the new and original individual treatment effects (based on the permuted data and those from the non-permuted data) and calculate the Mean Squared Errors (MSE). 

We repeat this for all the features, permuting them individually and evaluating how they change the prediction of the individual treatment effect target. Features that yield the largest MSEs are likely to be more important than those features with lower MSEs. This is because permuting them changed the prediction of the individual treatment effect the most, which suggests that the individual treatment effect prediction relies heavily on those features.

We then repeat the above steps across all the bootstrap samples. Note that a different bootstrap sample will change the value of the individual treatment effects (since we train different outcome surfaces for $\hat{Y}_0$\todo{notation} and $\hat{Y}_1$ for each bootstrap sample).

We embed the permutation importance selection method in a bootstrapping procedure in order to capture hyperparameter uncertainty. For example, a different `tree depth' could be chosen between different bootstrap samples. This would affect the type of non-linear/interaction relationships that would be captured by the models, which in turn would affect which features turn out to be important. 

Finally, we obtain an average MSE for each feature, averaged across all bootstrap samples. This average value allows us to rank the features by their importance. Again, those with the largest average MSE values are the most important. We can also evaluate the uncertainty of this estimate since we obtain a distribution of MSE values across the different bootstrap samples.

Figure \ref{fig:featgbrDR} displays the top ten features (based on the permutation importance procedure described above) and a residual category for all the other features. The features that are most important are: weekly gross wages on the main job and income- or wealth-related variables. Together, this class of income/wealth variables accounts for 40\% of the importance of all variables. We focus on these selected features since our Nested CV approach pointed to the better predictive performance of the GBR model over the linear models.

Other important features include those related to employment, including occupational status, employment expectations, and employment history. The demographic background of the individual, namely their age, is also important. 

%Appendix Figure \ref{fig:featgbr} reiterates the importance of features related to employment, including occupational status, employment expectations, and employment history. The demographic background of the individual, namely their age, is also important. 

Figure \ref{fig:dengbrlevDR} displays the distribution of the MSE values across the bootstrap samples for the GBR model. It displays the distributions for the top 3 features. The feature with the highest importance score: weekly gross wage in the main job. This suggests that in some of the bootstrap samples, where the MSE is larger, the individual treatment effects from the permuted data differ greatly from the original individual treatment effects.

The results from the T-learner model (using GBR) shows a similar story to the results from the permutation importance procedure using the DR model. Overall, as Appendix Figure \ref{fig:featgbr} shows, income and employment-related variables are the most salient in explaining treatment effect heterogeneity. 

%However, the LASSO and RIDGE models also demonstrate the importance of other demographic characteristics such as the number of and presence of young children in the household, as well as economic-related variables such as previous educational attainment, amount remaining on the home loan and work aspirations. 

% update dengbrlev fig                                  Done
% create for the DR measure                          Figure \ref{fig:dengbrlevDR} 
% add density_GBR_le_100_top3mid3            Figure \ref{fig:dengbrlevtopmid3} 
% add HTE from DR                                       Figure \ref{fig:htedr}   
% add HTE from DR stacked with T-Learner   Figure \ref{fig:htemldr} 

Continuing to focus on the results from the Doubly Robust model, Figure \ref{fig:htedr} shows that there is heterogeneity in the treatment impacts. We have identified the features that were considered most important according to the permutation procedure. For each feature, we divide the sample into two groups. For continuous variables, we take the median value and divide the sample into those who are above and below this median value. 

Weekly personal income has a large impact on the effect size. Those with below median income in 2001 derive more benefits than those with above median income, possibly because high income earners hit an earnings ceiling. Younger people in 2001 also derive more returns, as they may have had more time to accumulate returns. This result aligns with findings from previous studies \citep{polidano2016,dorsett2016,perales2017}. Weekly personal income and age are likely to be highly correlated -- with older individuals tending to earn a higher personal income. We cannot say which variable is the main driver of the heterogeneous treatment effects\todo{we should try to give an explanation of why}, and there may also be interaction effects between them.

We also investigate if there are heterogeneous treatment effects according to commonly used variables in Figure \ref{fig:htedr}. Females reap slightly higher returns compared to males although this is not statistically significant. Similar treatment effects apply to those with and without a resident children, although the effect sizes widen in favour of parents with older children in the household. 
%
%The T-learner (GBR) model is mostly consistent with the Doubly Robust model in the estimates of the CATEs. Figure \ref{fig:htegbr} shows some differences based on age, weekly income and the household income. One reason for the larger effects in the Doubly Robust model is that it places more emphasis in the areas of overlap compared to the T-learner: there may be few treated observations in the extremes of the continuous variables of age and income. 
\
%: women appear to benefit more from later-life study than men (see Figure \ref{fig:demo}). The gains to further education for women are likely to stem from the process of completing the degree. By contrast, for men, the difference in earnings (in 2019) between those who do and do not gain an additional qualification appear to emerge due to selection into adult learning: men who completed further education had higher earnings prior to enrolment compared to men who did not acquire an additional degree. Comparing the earnings growth, as opposed to the level differences in 2019 earnings, between these two groups of men shows that the value-add of further study is much smaller and now statistically insignificant.
%
%Larger earnings gains are also achieved when qualifications are acquired at older ages. The value-add of an additional degree for older adult learners is more than double that of learners who acquire additional degrees at younger ages. This contrasts with findings from previous studies, which show higher returns when degrees are acquired at younger ages \citep{polidano2016,dorsett2016,perales2017}. A possible reason for the difference is that we analyse older Australians and compared to some of these studies, we consider a broader range of degree types.
%
%On the face of it, the returns to education appear larger for those with lower starting individual earnings in the main job compared to those who start out (in 2001) with a higher weekly salary. Specifically, Figure \ref{fig:ses} shows that individuals who earn less than the median value (of \$425 per week) benefit twice as much from an additional qualification compared to those who start out with a salary below the median rate. However, this is largely driven by selection effects. Among workers with starting salaries below the median rate, those who completed further education had higher earnings prior to enrolment compared to those who did not acquire an additional degree. This positive selection into further education may arise because the base group of those who do not pursue further education includes the long-term unemployed. In other words, the value-add of an additional qualification for those who start out with lower earnings is smaller once we account for selection effects.
%
%Among workers who begin with higher levels of individual earnings i.e., their weekly gross earnings in the main job are larger than the median rate, the value-add of gaining an additional degree is in fact, larger than the comparison of level earnings in 2019. One potential explanation for this is that among this group, workers with relatively lower earnings than their higher earning counterparts may seek further education in order to improve their earnings capacity. By acquiring an additional degree, they successfully lift their earnings relative to those who did not obtain further education.

Acquiring an additional qualification may increase earnings through a number of potential mechanisms. We find evidence that, in Figure \ref{fig:empl} for example, it increases the chance that individuals move from being unemployed or out of the labour force to being employed. The increase in employment is approximately 8 percentage points and is statistically significant. We also find evidence pointing to workers switching occupations or industries. This suggests that further education in later life can support the economic goals of a larger workforce as well as a more mobile one.


\section{Conclusions}

\todo{Make this a bit more jazzy...}

With the aim of causal inference in mind, we tailor ML models to examine the degree to which gaining a new qualification provides mature-age learners with economic benefits. We also examine which mature-age learners tend to reap more benefits than others.

We use data from the Household Income and Labour Dynamics Australia survey, which combined with ML models, allow us to exploit the full set of background information on individuals (beginning with more than 3,400 variables).

The key benefits of our automated feature selection process include the potential to minimise confounding bias while minimising overfitting issues. It can do this by identifying features (and functional forms) that may have been previously overlooked or unanticipated.

We find that our automated feature selection method selects a set of controls/ features/ variables that include those that have theoretical foundations and/or align with those chosen in past empirical studies. However, we also choose features that have been traditionally overlooked. These include variables such as household debt, wealth, housing, and geographic mobility variables. Other important predictors include the ages of both resident and non-resident children: non-resident children aged 15 or above matter and resident children aged 0-4 are important.

ML models randomly choose between variables that are highly correlated, which means that our selected features do not suggest any causal relationship between the features and the outcome. However, as the features act as nuisance parameters, helping us to obtain the best prediction of the outcomes (or the response surfaces for treatment and control groups), this random selection of variables does not compromise our primary aim of obtaining the ATE and CATE estimates. We use cross-validation for feature selection.

For inference, we use bootstrapping (with replacement), generating 100 samples to produce a distribution of ATE and CATE values. This allows us to derive standard errors for our causal parameters. We also make use of Bayesian models that naturally yield posterior predictive densities, which we can sample to obtain confidence intervals for ATE estimates.

There are clear economic benefits to gaining an additional qualification in later life. Analysing those who obtain an additional qualification anytime between 2002 and 2017, we estimate a gain of approximately \todo{We have to still give reasons for not choosing models that fall outside this bound.}\$60-80 per week in gross earnings. This represents roughly 7-8 percent of the Average Weekly Gross Earning for the average worker in Australia.

%The effects remain strong up to a decade-and-a-half after course completion. The largest earnings gains are associated with acquiring an undergraduate degree or above. Only modest gains are associated with postsecondary certificates or diplomas. Furthermore, the subject-area of study is important: undertaking study in technical subjects such as the STEM or medicine and health-related disciplines yield significantly higher returns that study in the fields of Arts, Humanities or the Social Sciences.

Qualification advancements do not benefit Australian workers in the same way: those with lower weekly earnings appear to benefit more from later-life study than those with higher earnings. One possible reason is that ceiling effects limit the potential returns from additional education. We also find that younger Australians benefit more than their older counterparts. Again, a ceiling effect phenomenon may apply since age is highly correlated to weekly earnings. 

****Dan, do you have other theories about why we see this result? 

Acquiring an additional qualification may increase earnings through a number of potential mechanisms. We find evidence that it increases the chance that individuals move from being unemployed or out of the labour force to being employed. We also find evidence pointing to workers switching occupations or industries. This suggests that further education in later-life can support the economic goals of a larger workforce as well as a more mobile one.


%%%%%%%%%%%%%%%%%%%%%%%%%%%%%%%%%%%%%%%%%%%%%
%%%%%%%%%%%%%%%%      FIGURES      %%%%%%%%%%%%%%%%%%%%%
%%%%%%%%%%%%%%%%%%%%%%%%%%%%%%%%%%%%%%%%%%%%%

\begin{landscape}   

\section{Tables and Figures}

%\begin{longtable}{l p{4cm} l p{3.5cm}}      
% \begin{longtable}{p{0.5\textwidth} l c c c}     
% \begin{longtable}{l l c c c}
% \newcolumntype{C}[1]{>{\centering\arraybackslash}p{#1}} % top-aligned and centered horizontally 

\newcolumntype{C}[1]{>{\centering\arraybackslash}m{#1}} % center columns horizontally and vertically 

% Table 1    
\begin{longtable}{p{0.65\textwidth} C{0.2\textwidth} C{0.2\textwidth} C{0.2\textwidth}}
\caption{Summary Statistics} \\ 
\hline 
Variable label & Variable name & Mean & SD \\
\hline
\endfirsthead
\multicolumn{4}{c}{\textit{Continued from previous page}} \\
\hline
Variable label & Variable name & Mean & SD \\
\hline
\endhead
\hline \multicolumn{4}{r}{\textit{Continued on next page}} \\
\endfoot
\hline
\endlastfoot    
\textbf{Outcomes} & & &\\
Annual Earnings individual in 2019 	& 	y\_wscei	 & 	614.730	 & 	1044.717	 \\
Imputed wages & 		 & 		 & 		 \\
Change in annual earnings between 2001 and 2019  	& 	y\_dwscei	 & 	129.029	 & 	980.754	 \\
&  & &  \\
\textbf{Treatment Indicators} 	& 		 & 		 & 		 \\
Highest level of educ changed between 2001 and 2017 	& 	reduhl	 & 	0.097	 & 	0.296	 \\
Extra degree attained in 2002 to 2017 	& 	redufl	 & 	0.257	 & 	0.437	 \\
Extra degree Bachelor and/or above 	& 	bachab	 & 	0.072	 & 	0.259	 \\
Below bachelor 	& 	bbach	 & 	0.209	 & 	0.406	 \\
Technical degree 	& 	techdeg	 & 	0.151	 & 	0.358	 \\
Qualitative degree* 	& 	qualdeg	 & 	0.080	 & 	0.272	 \\
&  & & \\
\textbf{Covariates} 	& 		 & 		 & 		 \\
\textbf{\textit{Demographics}} 	& 		 & 		 & 		 \\
Sex 	& 	hgsex	 & 	1.536	 & 	0.499	 \\
Section of State 	& 	hhsos	 & 	0.690	 & 	1.046	 \\
Age 	& 	hgage1	 & 	46.025	 & 	12.832	 \\
Age of youngest person in HH 	& 	hhyng	 & 	27.115	 & 	21.886	 \\
No.  persons aged 0-4 years in HH 	& 	hh0\_4	 & 	0.257	 & 	0.589	 \\
No.  persons aged 10-14 years in HH 	& 	hh10\_14	 & 	0.274	 & 	0.606	 \\
Age when first left home 	& 	fmagelh	 & 	21.502	 & 	11.230	 \\
Living circumstances 	& 	hgms	 & 	1.997	 & 	1.708	 \\
English fluency 	& 	hgeab	 & 	1.604	 & 	0.262	 \\
Unemployment rate in region	& 	hhura	 & 	6.884	 & 	1.075	 \\
\textbf{\textit{Education}} 	& 		 & 		 & 		 \\
Highest year of school completed/attending 	& 	edhists	 & 	2.383	 & 	1.439	 \\
Bachelor degree (without honours) obtained 	& 	edqobd	 & 	0.211	 & 	0.330	 \\
Masters degree obtained 	& 	edqoms	 & 	0.041	 & 	0.160	 \\
Doctorate obtained 	& 	edqodc	 & 	0.011	 & 	0.085	 \\
No.  qualifications unknown 	& 	edqunk	 & 	0.078	 & 	0.403	 \\
\textbf{\textit{Employment}} 	& 		 & 		 & 		 \\
Occupation 	& 	jbmo61	 & 	3.772	 & 	1.825	 \\
Years in paid work 	& 	ehtjbyr	 & 	21.963	 & 	11.907	 \\
Tenure with current employer 	& 	jbempt	 & 	8.505	 & 	7.369	 \\
Type of work schedule 	& 	jbmday	 & 	3.785	 & 	2.612	 \\
Current work schedule 	& 	jbmsch	 & 	2.255	 & 	1.819	 \\
Casual worker 	& 	jbcasab	 & 	1.797	 & 	0.291	 \\
Hours/week worked at home 	& 	jbmhrh	 & 	12.372	 & 	7.174	 \\
Hours/week travelling to and from work 	& 	lshrcom	 & 	3.052	 & 	3.716	 \\
Satisfaction with employment opportunities 	& 	losateo	 & 	6.693	 & 	2.557	 \\
Occupational status - current main job 	& 	jbmo6s	 & 	50.177	 & 	19.199	 \\
No.  persons employed at place of work 	& 	jbmwpsz	 & 	3.746	 & 	1.961	 \\
Age intends to retire 	& 	rtiage1	 & 	345.709	 & 	230.208	 \\
Age retired/intends to retire 	& 	rtage	 & 	113.904	 & 	130.211	 \\
Prob.  of losing job in next 12 months 	& 	jbmploj	 & 	15.196	 & 	35.018	 \\
Prob.  of accepting similar/better job 	& 	jbmpgj	 & 	59.585	 & 	26.196	 \\
Looked for work in last 4 weeks 	& 	jsl4wk	 & 	1.272	 & 	0.411	 \\
Years unemployed and looking for work	& 	ehtujyr	 & 	0.464	 & 	1.647	 \\
Hours per week worked in last job 	& 	ujljhru	 & 	34.990	 & 	6.922	 \\
Industry of last job 	& 	ujljin1	 & 	9.373	 & 	1.822	 \\
\textbf{\textit{Work preferences}} 	& 		 & 		 & 		 \\
Total hours per week would choose to work 	& 	jbprhr	 & 	34.378	 & 	6.407	 \\
Importance of work situation to your life 	& 	loimpew	 & 	6.854	 & 	2.908	 \\
\textbf{\textit{Childcare}} 	& 		 & 		 & 		 \\
Child looks after self 	& 	chu\_sf	 & 	0.128	 & 	0.144	 \\
Uses child care while at work	& 	cpno	 & 	1.257	 & 	0.139	 \\
Parent provides child care 	& 	cpu\_me 	 & 	0.434	 & 	0.151	 \\
\textbf{\textit{Work-family balance}} 	& 		 & 		 & 		 \\
Do fair share of looking after children 	& 	pashare	 & 	2.411	 & 	0.671	 \\
Miss out on home/family activities 	& 	pawkmfh	 & 	3.904	 & 	1.069	 \\
Working makes me a better parent 	& 	pawkbp	 & 	4.038	 & 	0.979	 \\
\textbf{\textit{Family}} 	& 		 & 		 & 		 \\
No.  dependent children aged 5-9 	& 	hhd5\_9	 & 	0.261	 & 	0.584	 \\
No.  dependent children aged 10-14 	& 	hhd1014	 & 	0.269	 & 	0.604	 \\
No.  non-resident children 	& 	tcnr	 & 	0.993	 & 	1.373	 \\
Sex of non-resident child 	& 	ncsex1	 & 	1.509	 & 	0.320	 \\
Likely to have a child in the future 	& 	icprob	 & 	1.188	 & 	0.374	 \\
\textbf{\textit{Finances}} 	& 		 & 		 & 		 \\
Owned a home previously 	& 	hspown	 & 	1.368	 & 	0.424	 \\
Amount outstanding on home loans 	& 	hsmgowe	 & 	96803.720	 & 	43547.610	 \\
Time until home loan paid off	& 	hsmgfin	 & 	2011.858	 & 	4.157	 \\
Food expenses outside the home 	& 	xposml	 & 	36.982	 & 	42.522	 \\
SEIFA (level of economic resources) 	& 	hhec10	 & 	5.463	 & 	2.897	 \\
Taxes on total income 	& 	txtottp	 & 	7476.727	 & 	14035.510	 \\
Change in total gross income since 1 year ago 	& 	wslya	 & 	2231.465	 & 	1950.065	 \\
Had an incorporated business 	& 	bifinc	 & 	1.715	 & 	0.199	 \\
Had a non-LLC or unincorporated business 	& 	bifuinc	 & 	1.259	 & 	0.193	 \\
\textbf{\textit{Income}} 	& 		 & 		 & 		 \\
HH current weekly gross wages - all jobs 	& 	hiwscei	 & 	992.666	 & 	918.261	 \\
Current weekly gross wages - main job 	& 	wscme	 & 	468.062	 & 	556.185	 \\
HH financial year gross wages 	& 	hiwsfei	 & 	52472.490	 & 	49458.180	 \\
Financial year gross wages 	& 	wsfe	 & 	25463.770	 & 	30265.630	 \\
Financial year regular market income	& 	tifmktp	 & 	30734.790	 & 	33618.860	 \\
Financial year disposable total income 	& 	tifditp	 & 	27477.160	 & 	22701.270	 \\
Imputation flag: current weekly gross wages - all jobs 	& 	wscef	 & 	0.070	 & 	0.256	 \\
Imputation flag: current weekly gross wages - other jobs 	& 	wscoef	 & 	0.044	 & 	0.205	 \\
Imputation flag: financial year gross wages 	& 	wsfef	 & 	0.071	 & 	0.256	 \\
\textbf{\textit{Other sources of income}} 	& 		 & 		 & 		 \\
Receive superannuation/annuity payments 	& 	oifsup	 & 	0.059	 & 	0.232	 \\
Receive redundancy and severance payments 	& 	oifrsv	 & 	0.002	 & 	0.038	 \\
Receive other irregular payment 	& 	oifirr	 & 	0.001	 & 	0.027	 \\
Receive government pensions or allowances 	& 	bncyth	 & 	0.004	 & 	0.027	 \\
Receive Disability Support Pension 	& 	bnfdsp	 & 	0.151	 & 	0.181	 \\
Receive other regular public payments 	& 	oifpub	 & 	0.000	 & 	0.019	 \\
Financial year regular private income 	& 	tifprin	 & 	77.299	 & 	1409.625	 \\
Financial year investments 	& 	oifinvp	 & 	1951.052	 & 	10569.050	 \\
Financial year dividends 	& 	oidvry	 & 	744.263	 & 	4651.593	 \\
Financial year interest 	& 	oiint	 & 	666.116	 & 	3448.494	 \\
Financial year regular private pensions 	& 	oifpp	 & 	967.101	 & 	5055.004	 \\
Financial year business income (loss) 	& 	bifn	 & 	185.652	 & 	3274.511	 \\
Financial year business income (profit) 	& 	bifip	 & 	2597.792	 & 	13649.410	 \\
Financial year irregular transfers from non-resident parents 	& 	oifnpt	 & 	35.067	 & 	1305.812	 \\
Financial year public transfers 	& 	bnfapt	 & 	2865.540	 & 	4717.042	 \\
Financial year government non-income support payments 	& 	bnfnis	 & 	1025.031	 & 	2237.987	 \\
HH financial year public transfers 	& 	hifapti	 & 	5542.675	 & 	7937.136	 \\
HH financial year business income 	& 	hibifip	 & 	4880.589	 & 	18393.360	 \\
\textbf{\textit{Health}} 	& 		 & 		 & 		 \\
Imputation flag: current weekly public transfers 	& 	bncapuf	 & 	0.044	 & 	0.204	 \\
Imputation flag: financial year investments 	& 	oifinf	 & 	0.124	 & 	0.330	 \\
Imputation flag: financial year dividends 	& 	oidvryf	 & 	0.079	 & 	0.270	 \\
Imputation flag: financial year rental income 	& 	oirntf	 & 	0.071	 & 	0.257	 \\
Imputation flag: financial year business income 	& 	biff	 & 	0.071	 & 	0.258	 \\
Health limits vigorous activities 	& 	gh3a	 & 	2.108	 & 	0.718	 \\
How much pain interfered with normal work 	& 	gh8	 & 	1.704	 & 	0.971	 \\
Health condition/disability developed last 12 months 	& 	helthyr	 & 	1.870	 & 	0.151	 \\
Tobacco expense in average week 	& 	lstbca	 & 	37.771	 & 	10.690	 \\
\textbf{\textit{Housing}} 	& 		 & 		 & 		 \\
Years at current address 	& 	hsyrcad	 & 	9.541	 & 	10.226	 \\
External condition of dwelling 	& 	docond	 & 	1.970	 & 	0.870	 \\
No dwelling security 	& 	dosecno	 & 	0.552	 & 	0.497	 \\
No.  homes lived in last 10 years 	& 	mhn10yr	 & 	3.456	 & 	1.107	 \\
Moved to be near place of work 	& 	mhreawp	 & 	0.084	 & 	0.111	 \\
Moved because I was travelling	& 	mhrearo	 & 	0.009	 & 	0.038	 \\
\textbf{\textit{Attitudes}} 	& 		 & 		 & 		 \\
Importance of religion 	& 	loimprl	 & 	4.612	 & 	3.483	 \\
Working mothers care more about work success 	& 	atwkwms	 & 	3.729	 & 	1.807	 \\
Mothers who don't need money shouldn't work 	& 	atwkmsw	 & 	3.951	 & 	1.982	 \\
\textbf{\textit{Identifiers}} 	& 		 & 		 & 		 \\
Family number person 02 	& 	hhfam02	 & 	NA	 & 	NA	 \\
Relationship to person 03 	& 	rg03	 & 	NA	 & 	NA	 \\
ID of other responder for HH Questionnaire 	& 	hhp2	 & 	NA	 & 	NA
\label{tab:sumstats}
\end{longtable}  
\parbox{1.5\textwidth}{\footnotesize *Definition of technical and qualitative degree: Technical: STEM, Architecture, Agriculture and Environment, Medicine, Other Health-related Studies and Nursing, Management and Commerce and Law. Non-technical: Education, Society and Culture (includes economics!), Creative Arts, and Food, Hospitality and Personal Services. }\\  


% Table 2 
\clearpage    
\begin{longtable}{p{0.5\textwidth} C{0.2\textwidth} C{0.2\textwidth} C{0.2\textwidth} C{0.2\textwidth}}
\caption{ML variables omitted by OLS theory model} \\ 
\hline 
Variable label & Variable name & Relationship with re-education (redufl) & Relationship with outcome (y\_wscei) & Bias direction in OLS models \\
\hline
\endfirsthead
\multicolumn{5}{c}{\textit{Continued from previous page}} \\
\hline
Variable label & Variable name & Relationship with re-education (redufl) & Relationship with outcome (y\_wscei) & Bias direction in OLS models \\
\hline
\endhead
\hline \multicolumn{5}{r}{\textit{Continued on next page}} \\
\endfoot
\hline
\endlastfoot    
\textbf{\textit{Education}} 	& 		 & 		 & 		 & 		\\
Doctorate obtained 	& 	edqodc	 & 	-	 & 	+	 & 	-	\\
\textbf{\textit{Employment}} 	& 		 & 		 & 		 & 		\\
Tenure with current employer 	& 	jbempt	 & 	-	 & 	-	 & 	+	\\
Current work schedule 	& 	jbmsch	 & 	-	 & 	-	 & 	+	\\
Casual worker 	& 	jbcasab	 & 	-	 & 	+	 & 	-	\\
Occupational status - current main job 	& 	jbmo6s	 & 	+	 & 	+	 & 	+	\\
No.  persons employed at place of work 	& 	jbmwpsz	 & 	+	 & 	+	 & 	+	\\
Prob.  of accepting similar/better job 	& 	jbmpgj	 & 	+	 & 	+	 & 	+	\\
Years unemployed and looking for work	& 	ehtujyr	 & 	+	 & 	-	 & 	-	\\
\textbf{\textit{Work-life balance}} 	& 		 & 		 & 		 & 		\\
Total hours per week would choose to work 	& 	jbprhr	 & 	+	 & 	+	 & 	+	\\
Parent provides child care 	& 	cpu\_me 	 & 		 & 		 & 	-	\\
Do fair share of looking after children 	& 	pashare	 & 	-	 & 	+	 & 	-	\\
Miss out on home/family activities 	& 	pawkmfh	 & 	+	 & 	+	 & 	+	\\
\textbf{\textit{Income}} 	& 		 & 		 & 		 & 		\\
Current weekly gross wages - main job 	& 	wscme	 & 	+	 & 	+	 & 	+	\\
Imputation flag: current weekly gross wages - all jobs 	& 	wscef	 & 	+	 & 	+	 & 	+	\\
Change in total gross income since 1 year ago 	& 	wslya	 & 	+	 & 	+	 & 	+	\\
Financial year investments 	& 	oifinvp	 & 	-	 & 	-	 & 	+	\\
Financial year business income (profit) 	& 	bifip	 & 	-	 & 	-	 & 	+	\\
Amount outstanding on home loans 	& 	hsmgowe	 & 	+	 & 	+	 & 	+	\\
Imputation flag: financial year dividends 	& 	oidvryf	 & 	+	 & 	-	 & 	-	\\
Imputation flag: financial year rental income 	& 	oirntf	 & 	+	 & 	+	 & 	+	\\
Imputation flag: financial year business income 	& 	biff	 & 	+	 & 	-	 & 	-	\\
\textbf{\textit{Health}} 	& 		 & 		 & 		 & 		\\
Health limits vigorous activities 	& 	gh3a	 & 	+	 & 	+	 & 	+	\\
Tobacco expense in average week 	& 	lstbca	 & 	-	 & 	-	 & 	+	\\
\textbf{\textit{Identifiers}} 	& 		 & 		 & 		 & 		\\
ID of other responder for HH Questionnaire 	& 	hhp2	 & 	-	 & 	-	 & 	+	
\label{tab:mlvars}
\end{longtable}  
\parbox{1.5\textwidth}{\footnotesize *Notes can be entered here}\\            
      
      

% Table 3
% Nested CV – Holdout sample
\clearpage
\begin{table}[htbp]
\centering
\small
\caption{Nested CV Holdout Sample: Level Earnings}
\begin{tabular}{cccccccc}
\toprule
Model   &  Outcome surface  &  Negative MSE  &  NMSE Std  &  R-squared  &  R-squared Std  & ATE   & ATE\_std   \\
\midrule                         
\multirow{2}{*}{\hfil GBR}  &  Treated  &  -886515  &  452077 &  0.22  &  0.06  &  \multirow{2}{*}{\hfil 68.2}  &  \multirow{2}{*}{\hfil  28.4 }	 \\
&  Control  &  -659056  &  107251	 &  0.36 & 0.07  & & \\
\midrule																						
\multirow{2}{*}{\hfil LASSO} & Treated & -955958	 & 361911	 & 0.15	 & 0.09	 & \multirow{2}{*}{\hfil 94.1}	 & \multirow{2}{*}{\hfil 14.5}	 \\
& Control	 & -710521 & 	178030	 & 0.32	 & 0.05	 & & \\
\midrule  																								
\multirow{2}{*}{\hfil Ridge}	 & Treated	 & -966849	& 434518	 & 0.16	 & 0.08	 &  \multirow{2}{*}{\hfil  97.8}  &  \multirow{2}{*}{\hfil 14.5}	 \\
&  Control  &  -712374  &  174033  &  0.32  &  0.04  & & \\
\bottomrule
\end{tabular}
\par\medskip
\parbox{1.1\textwidth}{\footnotesize Notes: 5 fold CV performed on 80\% train sample. All statistics presented in this table are based on the 20\% holdout sample. Ten outer folds are used. See Figure \ref{fig:exp_model} for more details}. \\
\label{tab:ncvhos}
\end{table}

% Table 4
% Bootstrapped ATEs
\clearpage
\begin{table}[htbp]
\centering
\small
\caption{Average Treatment Effects: Level Earnings. Comparison across models.}
\begin{tabular}{p{0.5\textwidth} C{0.1\textwidth} C{0.1\textwidth} C{0.2\textwidth}}
\toprule
Model  &  N  &  ATE  &  CI (ATE)  \\
\midrule 	   						
OLS (S-learner)	 & 	5441	 & 	64.41	 & 	[8.16, 120.66]	 \\
T-learner (GBR)	 & 	5441	 & 	88.38	 & 	[30.72, 137.15]	 \\
T-learner (LASSO)	 & 	5441	 & 	110.08	 & 	[4.01, 182.49]	 \\
T-learner (Ridge)	 & 	5441	 & 	108.95	 & 	[46.84, 183.05]	 \\
Doubly Robust (GBR)	 & 	5441	 & 	68.85	 & [50.91, 82.07] \\
Doubly Robust (LASSO)	 & 	5441	 & 	54.64	 & 	[27.97, 72.74]	 \\
Doubly Robust (Ridge)	 & 	5441	 & 	61.74	 & 	[45.7, 78.86]	 \\
% Bayesian Ridge	 & 	5441	 & 	45.23	 & 	[0.60, 89.86]	 \\
%Bayesian Ridge (counterfactual sampling)	 & 	5441	 & 	44.64	 & 	[2.24, 87.04]	 \\
Hierarchical Linear Model	 & 	5441	 & 	63.22 & [0.63, 121.70]  \\
Gaussian Process  & 	5441	 & 	61.51	 & 	[3.66, 119.36]	 \\
Bayesian Causal Forests  & 5441 & 79.16 & [21.06, 138.87] \\
% Hierarchical Bayesian Linear Model & 	5441	 & 	45.74	 & [-9.50, 113.53]  \\ Gamma(1,1) priors
\bottomrule
\end{tabular}
\par\medskip
\parbox{1.0\textwidth}{\footnotesize Notes: Sample of 25 or older respondents who had completed a degree at any point between 2002 and 2017. Total completions: 1,383.}
\label{tab:atebslvl}
\end{table}








% \includegraphics[scale=0.7]{_figures/figname.pdf}
% \includegraphics[width=1\textwidth]{_figures/figname.pdf}

% Method
%Explainers
\clearpage
\begin{figure}[htbp]
\centering
\caption{Selecting and Evaluating Model Class}
  \label{fig:exp_model}
    \includegraphics[scale=0.65]{_figures/explainer1.pdf}
\end{figure}

\begin{figure}[htbp]
\centering
\caption{Generating Uncertainty Parameters}
  \label{fig:exp_param}
    \includegraphics[scale=0.65]{_figures/explainer2.pdf}
\end{figure}


\end{landscape} 


% Descriptive figures
\begin{figure}[htbp]
\centering
\caption{Timing of Completion}
\vspace{0.5cm}
  \label{fig:yearcomp}
    \includegraphics{_figures/year_completed.pdf}
    \parbox{1\textwidth}{\footnotesize{\textit{Notes}: Sample of 25 or older respondents who had completed a degree at any point between 2002 and 2017. Total completions: 1,383.}}
\end{figure}

\begin{figure}[htbp]
\centering
\caption{Degree completions by age}
\vspace{0.5cm}
  \label{fig:degbyage}
    \includegraphics{_figures/descriptive_fig3b_bw.pdf}
\end{figure}

\begin{figure}[htbp]
\centering
\caption{Timing of Completion by Type of Degree}
\vspace{0.5cm}
  \label{fig:yearcompdeg}
    \includegraphics{_figures/year_completed_bydegree.pdf}
\parbox{1\textwidth}{\footnotesize{\textit{Notes}: Sample of 25 or older respondents who had completed a degree at any point between 2002 and 2017. Total completions: 1,383.}}
\end{figure}

%\begin{figure}[htbp]
%\centering
%\caption{Timing of Completion by Type of Degree and Gender}
%\vspace{0.5cm}
%  \label{fig:yearcompdeggen}
%    \includegraphics{_figures/year_completed_by_degree_gender.pdf}
%\parbox{1\textwidth}{\footnotesize{\textit{Notes}: Sample of 25 or older respondents who had completed a degree at any point between 2002 and 2017. Total completions: 1,383.}}
%\end{figure}

\begin{figure}[htbp]
\centering
\caption{Degree completions by sex}
\vspace{0.5cm}
  \label{fig:degbysex}
    \includegraphics{_figures/completions_by_gender_deg.pdf}
\end{figure}

\begin{figure}[htbp]
\centering
\caption{Earnings and Employment by year}
\vspace{0.5cm}
  \label{fig:yearearnempl}
    \includegraphics{_figures/mean_earnings_empl_year.pdf}
\end{figure}

%\begin{figure}[htbp]
%\centering
%\caption{Earnings and Employment by year and sex}
%\vspace{0.5cm}
%  \label{fig:sexearnempl}
%    \includegraphics{_figures/mean_earnings_empl_bysex.pdf}
%\end{figure}

% \clearpage
%\begin{figure}[htbp]
%\centering
%\caption{Important Features in Heterogeneous Treatment Effects Estimation using T-Learner (GBR): Level Earnings}
%\vspace{0.5cm}
%  \label{fig:featgbr}
%    \includegraphics{_figures/influenceP_GBR_le_100.pdf}
%\parbox{1\textwidth}{\footnotesize{\textit{Notes}: Sample of 25 or older who had completed a degree at any point between 2002 and 2017. Total number of observations 5,441.}}
%\end{figure}
%
%\begin{figure}[htbp]
%\centering
%\caption{Top 3 Features Distribution of Importance using T-Learner: Level Earnings}
%\vspace{0.5cm}
%  \label{fig:dengbrlev}
%    \includegraphics{_figures/density_GBR_le_100_top3.pdf}
%\parbox{1\textwidth}{\footnotesize{\textit{Notes}: Sample of 25 or older who had completed a degree at any point between 2002 and 2017. Total number of observations 5,441.}}
%\end{figure}
%
%\begin{figure}[htbp]
%\centering
%\caption{Top and Middle 3 Features Distribution of Importance using T-Learner: Level Earnings}
%\vspace{0.5cm}
%  \label{fig:dengbrlevtopmid3}
%    \includegraphics{_figures/density_GBR_le_100_top3mid3.pdf}
%\parbox{1\textwidth}{\footnotesize{\textit{Notes}: Sample of 25 or older who had completed a degree at any point between 2002 and 2017. Total number of observations 5,441.}}
%\end{figure}

\begin{figure}[htbp]
\centering
\caption{Important Features in Heterogeneous Treatment Effects Estimation using DR: Level Earnings}
\vspace{0.5cm}
  \label{fig:featgbrDR}
    \includegraphics{_figures/DR_influenceP_GBR_le_100.pdf}
\parbox{1\textwidth}{\footnotesize{\textit{Notes}: Sample of 25 or older who had completed a degree at any point between 2002 and 2017. Total number of observations 5,441.}}
\end{figure}

\begin{figure}[htbp]
\centering
\caption{Top 3 Features Distribution of Importance using DR: Level Earnings}
\vspace{0.5cm}
  \label{fig:dengbrlevDR} 
    \includegraphics{_figures/density_GBR_le_100_top3_DR.pdf}
\parbox{1\textwidth}{\footnotesize{\textit{Notes}: Sample of 25 or older who had completed a degree at any point between 2002 and 2017. Total number of observations 5,441.}}
\end{figure}

%\begin{figure}[htbp]
%\centering
%\caption{Top and Middle 3 Features Distribution of Importance using DR: Level Earnings}
%\vspace{0.5cm}
%  \label{fig:dengbrlevtopmid3}
%    \includegraphics{_figures/density_GBR_le_100_top3mid3_DR.pdf}
%\parbox{1\textwidth}{\footnotesize{\textit{Notes}: Sample of 25 or older who had completed a degree at any point between 2002 and 2017. Total number of observations 5,441.}}
%\end{figure}



% Results
\clearpage

\begin{figure}[htbp]
\centering
\caption{Methodology}
\vspace{0.5cm}
  \label{fig:method}
    \includegraphics{_figures/method_v2.pdf}
\parbox{1\textwidth}{\footnotesize{\textit{Notes}: }}
\end{figure}

\begin{figure}[htbp]
\centering
\caption{Other Employment Outcomes}
\vspace{0.5cm}
  \label{fig:empl}
    \includegraphics{_figures/SPRC_fig5_empltr.pdf}
\parbox{1\textwidth}{\footnotesize{\textit{Notes}: The impact of a new qualification. Sample of people who are 25 or older in 2001. LASSO model.}}
\end{figure}

%\begin{figure}[htbp]
%\centering
%\caption{Type of degree and subject area}
%\vspace{0.5cm}
%  \label{fig:degree}
%    \includegraphics{_figures/hte_bach_tech.pdf}
%\parbox{1\textwidth}{\footnotesize{\textit{Notes}: }}
%\end{figure}
%
%\begin{figure}[htbp]
%\centering
%\caption{Heterogenous Treatment Effects: Demographics}
%\vspace{0.5cm}
%  \label{fig:demo}
%    \includegraphics{_figures/hte_demographics.pdf}
%\parbox{1\textwidth}{\footnotesize{\textit{Notes}: }}
%\end{figure}
%
%\begin{figure}[htbp]
%\centering
%\caption{Heterogenous Treatment Effects: SES background}
%\vspace{0.5cm}
%  \label{fig:ses}
%    \includegraphics{_figures/hte_background.pdf}
%\parbox{1\textwidth}{\footnotesize{\textit{Notes}: }}
%\end{figure}

%\begin{figure}[htbp]
%\centering
%\caption{Earnings HTEs: GBR}
%\vspace{0.5cm}
%  \label{fig:htegbr}
%    \includegraphics{_figures/hte_earnings_GL_100.pdf}
%\parbox{1\textwidth}{\footnotesize{\textit{Notes}: Sample of 25 or older who had completed a degree at any point between 2002 and 2017. Total number of observations 5,441.}}
%\end{figure}

%\begin{figure}[htbp]
%\centering
%\caption{Earnings HTEs: LASSO}
%\vspace{0.5cm}
%  \label{fig:htelasso}
%    \includegraphics{_figures/hte_earnings_L_100.pdf}
%\parbox{1\textwidth}{\footnotesize{\textit{Notes}: }}
%\end{figure}
%
%\begin{figure}[htbp]
%\centering
%\caption{Earnings HTEs: Ridge}
%\vspace{0.5cm}
%  \label{fig:hteridge}
%    \includegraphics{_figures/hte_earnings_R_100.pdf}
%\parbox{1\textwidth}{\footnotesize{\textit{Notes}: }}
%\end{figure}

\begin{figure}[htbp]
\centering
\caption{Earnings HTEs: DR}
\vspace{0.5cm}
  \label{fig:htedr}
    \includegraphics{_figures/hte_earnings_GL_100_DR.pdf}
\parbox{1\textwidth}{\footnotesize{\textit{Notes}: Sample of 25 or older who had completed a degree at any point between 2002 and 2017. Total number of observations 5,441.}}
\end{figure}

%\begin{figure}[htbp]
%\centering
%\caption{Earnings HTEs: ML and DR}
%\vspace{0.5cm}
%  \label{fig:htemldr}
%    \includegraphics{_figures/hte_earnings_GL_100_MLvDR.pdf}
%\parbox{1\textwidth}{\footnotesize{\textit{Notes}: }}
%\end{figure}


\clearpage
\bibliographystyle{aea}
\bibliography{reed.bib}
%\renewcommand*{\bibfont}{\small}
%\printbibliography 
%\appendix
%\normalsize
%\setcounter{table}{0}
%\renewcommand{\thetable}{A\arabic{table}}


\clearpage
\section{Appendix}
%
%\begin{figure}[htbp]
%\centering
%\caption{Timing of Completion by Age}
%\vspace{0.5cm}
%  \label{fig:yearcompage}
%    \includegraphics{_figures/year_completed_byage.pdf}
%\parbox{1\textwidth}{\footnotesize{\textit{Notes}: Sample of 25 or older respondents who had completed a degree at any point between 2002 and 2017. Total completions: 1,383.}}
%\end{figure}
%
%\begin{figure}[htbp]
%\centering
%\caption{Value-add in earnings}
%\vspace{0.5cm}
%  \label{fig:earnings}
%    \includegraphics{_figures/valadearn.pdf}
%\parbox{1\textwidth}{\footnotesize{\textit{Notes}: }}
%\end{figure}

\begin{figure}[htbp]
\centering
\caption{Value-add in earnings: 25-45 year-old sample}
\vspace{0.5cm}
  \label{fig:valadle46}
    \includegraphics{_figures/valad_levearn_46.pdf}
\parbox{1\textwidth}{\footnotesize{\textit{Notes}: Sample of 25-45 who had completed a degree at any point between 2002 and 2017. Total number of observations 3,684.}}
\end{figure}

\begin{figure}[htbp]
\centering
\caption{Value-add in log earnings}
\vspace{0.5cm}
  \label{fig:valadlelog}
    \includegraphics{_figures/valad_levearn_log.pdf}
\parbox{1\textwidth}{\footnotesize{\textit{Notes}: Sample of 25 or older who had completed a degree at any point between 2002 and 2017. Total number of observations 5,441.}}
\end{figure}
%
%% Pie charts RIDGE and LASSO
%\begin{figure}[htbp]
%\centering
%\caption{Important Features in Heterogeneous Treatment Effects Estimation using RIDGE: Level Earnings}
%\vspace{0.5cm}
%  \label{fig:featridge}
%    \includegraphics{_figures/influenceP_RIDGE_le_100.pdf}
%\parbox{1\textwidth}{\footnotesize{\textit{Notes}: Sample of 25 or older who had completed a degree at any point between 2002 and 2017. Total number of observations 5,441.}}
%\end{figure}
%
%\begin{figure}[htbp]
%\centering
%\caption{Important Features in Heterogeneous Treatment Effects Estimation using LASSO: Level Earnings}
%\vspace{0.5cm}
%  \label{fig:featlasso}
%    \includegraphics{_figures/influenceP_LASSO_le_100.pdf}
%\parbox{1\textwidth}{\footnotesize{\textit{Notes}: Sample of 25 or older who had completed a degree at any point between 2002 and 2017. Total number of observations 5,441.}}
%\end{figure}
%


\begin{figure}[htbp]
\centering
\caption{Important Features in Heterogeneous Treatment Effects Estimation using T-Learner (GBR): Level Earnings}
\vspace{0.5cm}
  \label{fig:featgbr}
    \includegraphics{_figures/influenceP_GBR_le_100.pdf}
\parbox{1\textwidth}{\footnotesize{\textit{Notes}: Sample of 25 or older who had completed a degree at any point between 2002 and 2017. Total number of observations 5,441.}}
\end{figure}


%
%\begin{landscape}  
%
%% Table 3 change in earnings section
%\clearpage
%\begin{table}[htbp]
%\centering
%\small
%\caption{Nested CV Holdout Sample: Change in Earnings}
%\begin{tabular}{cccccccc}
%\toprule
%Model   &  Outcome surface  &  Negative MSE  &  NMSE Std  &  R-squared  &  R-squared Std  & ATE   & ATE\_std   \\
%\midrule                               																		
%\multirow{2}{*}{\hfil GBR}	& 	Treated	 &  -1013520  &  389355  &  0.13  &  0.11  & 	\multirow{2}{*}{\hfil 	53.2	} & \multirow{2}{*}{\hfil 20.4	}	 \\
%& 	Control	 & -664787	 & 113211	& 	0.25  &  0.06  & & \\
%\midrule       																				
%\multirow{2}{*}{\hfil LASSO}	 &  Treated &  -981927  & 	364876  & 0.15  &  0.10  &  \multirow{2}{*}{\hfil  73.1 }  &  \multirow{2}{*}{\hfil 19.7}  \\
%&  Control  &  -703529  & 	178858	 & 0.20  &  0.07  & & \\
%\midrule      	     	    									
%\multirow{2}{*}{\hfil Ridge}	 & Treated	 & -1004753	 & 446164  &  0.15  & 0.09 &  \multirow{2}{*}{\hfil 43.7} & \multirow{2}{*}{\hfil 11.0}	 \\
%& 	Control	& -708521 & 174065	& 0.20	& 0.05	 & & \\
%\midrule
%\bottomrule
%\end{tabular}
%\par\medskip
%\parbox{1.3\textwidth}{\footnotesize Notes: 5 fold CV performed on 80\% train sample. All statistics presented in this table are based on the 20\% holdout sample. Ten outer folds are used. See Figure \ref{fig:exp_model} for more details}. \\
%\label{tab:ncvhosce}
%\end{table}
%
%
%
%% Table 5 change in earnings section
%% Bootstrapped ATEs
%\newcolumntype{C}[1]{>{\centering\arraybackslash}m{#1}} % center columns horizontally and vertically 
%\clearpage
%\begin{table}[htbp]
%\centering
%\small
%\caption{Average Treatment Effects: Change in Earnings. Comparisons across models.}
%\begin{tabular}{p{0.5\textwidth} C{0.1\textwidth} C{0.1\textwidth} C{0.1\textwidth}}
%\toprule
%Model	 & 	N	 & 	ATE	 & 	S.E (ATE)	 \\
%\midrule											
%OLS	 & 	5441	 & 	57.33	 & 	28.61	 \\
%T-learner (GBR)	 & 	5441	 & 	67.62	 & 	32.85	 \\
%T-learner (LASSO)	 & 	5441	 & 	79.10	 & 	46.08	 \\
%T-learner (Ridge)	 & 	5441	 & 	56.67	 & 	42.86	 \\
%Doubly Robust (GBR)	 & 	5441	 & 	60.44	 & 	10.89	 \\
%Doubly Robust (LASSO)	 & 	5441	 & 	65.20	 & 	5.33	 \\
%Doubly Robust (Ridge)	 & 	5441	 & 	63.69	 & 	3.48	 \\
%Bayesian Ridge 	 & 	5441	 & 	44.17	 & 	24.11	 \\
%Bayesian Ridge (cf. s)	 & 	5441	 & 	41.08	 & 	22.70	 \\
%Gaussian Process	 & 	5441	 & 	0.52	 & 	7.06	 \\
%Hierarchical BLM	 & 	5441	 & 	0.20	 &  \\
%\bottomrule
%\end{tabular}
%\par\medskip
%\parbox{1.1\textwidth}{\footnotesize Notes: Sample of 25 or older respondents who had completed a degree at any point between 2002 and 2017. Total completions: 1,383. See Figure \ref{fig:exp_param} for more details.}
%\label{tab:atebsch}
%\end{table}
%
%\end{landscape}  

% Density graphs RIDGE and LASSO  (UNCOMMENT WHEN GRAPHS HAVE BEEN MADE)
%\begin{figure}[htbp]
%\centering
%\caption{Top 3 features bootstrapped mean MSEs using RIDGE: Level Earnings}
%\vspace{0.5cm}
%  \label{fig:denridgelev}
%    \includegraphics{_figures/density_RIDGE_le_100.pdf}
%\parbox{1\textwidth}{\footnotesize{\textit{Notes}: \color{red} check figure title}}
%\end{figure}
%
%\begin{figure}[htbp]
%\centering
%\caption{Top 3 features bootstrapped mean MSEs using RIDGE: Change in Earnings}
%\vspace{0.5cm}
%  \label{fig:denridgech}
%    \includegraphics{_figures/density_RIDGE_ce_100.pdf}
%\parbox{1\textwidth}{\footnotesize{\textit{Notes}: \color{red} check figure title}}
%\end{figure}
%
%\begin{figure}[htbp]
%\centering
%\caption{Top 3 features bootstrapped mean MSEs using LASSO: Level Earnings}
%\vspace{0.5cm}
%  \label{fig:denlassolev}
%    \includegraphics{_figures/density_LASSO_le_100.pdf}
%\parbox{1\textwidth}{\footnotesize{\textit{Notes}: \color{red} check figure title}}
%\end{figure}
%
%\begin{figure}[htbp]
%\centering
%\caption{Top 3 features bootstrapped mean MSEs using LASSO: Change in Earnings}
%\vspace{0.5cm}
%  \label{fig:denlassoch}
%    \includegraphics{_figures/density_LASSO_ce_100.pdf}
%\parbox{1\textwidth}{\footnotesize{\textit{Notes}: \color{red} check figure title}}
%\end{figure}


\end{document}


% Table 2 (OLD VERSION)
%\clearpage    
%\begin{longtable}{p{0.5\textwidth} C{0.2\textwidth} C{0.2\textwidth} C{0.2\textwidth} C{0.2\textwidth}}
%\caption{ML variables omitted by OLS theory model} \\ 
%\hline 
%Variable label & Variable name & Relationship with re-education (redufl) & Relationship with outcome (y\_wscei) & Bias direction in OLS models \\
%\hline
%\endfirsthead
%\multicolumn{5}{c}{\textit{Continued from previous page}} \\
%\hline
%Variable label & Variable name & Relationship with re-education (redufl) & Relationship with outcome (y\_wscei) & Bias direction in OLS models \\
%\hline
%\endhead
%\hline \multicolumn{5}{r}{\textit{Continued on next page}} \\
%\endfoot
%\hline
%\endlastfoot    
%\textbf{Outcomes} & & & & \\
%Annual Earnings individual in 2019 \color{red} check this 	& 	y\_wscei	 & 	+	 & 	+	 & 	+	\\
%Employment status individual in 2019 	& 	employ01	 & 	+	 & 	+	 & 	+	\\
%Mental health 2019 	& 	y\_ghmh	 & 	-	 & 	+	 & 	-	\\
%Change in annual earnings between 2001 and 2019 \color{red} check this 	& 	y\_dwscei	 & 	+	 & 	+	 & 	+	\\
%Extra degree attained in 2002 to 2017 	& 	redufl	 & 	+	 & 	+	 & 	+	\\
%Highest level of educ changed between 2001 and 2017 	& 	reduhl	 & 	+	 & 	+	 & 	+	\\
%\textbf{Treatment Indicators} 	& 		 & 		 & 		 & 		\\
%Extra degree Bachelor and/or above 	& 	bachab	 & 	+	 & 	+	 & 	+	\\
%Below bachelor 	& 	bbach	 & 	+	 & 	+	 & 	+	\\
%Technical degree 	& 	techdeg	 & 	+	 & 	+	 & 	+	\\
%Qualitative degree* 	& 	qualdeg	 & 	+	 & 	+	 & 	+	\\
%\textbf{Covariates} 	& 		 & 		 & 		 & 		\\
%\textbf{\textit{Demographics}} 	& 		 & 		 & 		 & 		\\
%Sex 	& 	hgsex	 & 	+	 & 	-	 & 	-	\\
%Section of State 	& 	hhsos	 & 	-	 & 	-	 & 	+	\\
%Age 	& 	hgage1	 & 	-	 & 	-	 & 	+	\\
%Age of youngest person in HH 	& 	hhyng	 & 	-	 & 	-	 & 	+	\\
%No.  persons aged 0-4 years in HH 	& 	hh0\_4	 & 	+	 & 	+	 & 	+	\\
%No.  persons aged 10-14 years in HH 	& 	hh10\_14	 & 	+	 & 	+	 & 	+	\\
%Age when first left home 	& 	fmagelh	 & 	+	 & 	+	 & 	+	\\
%Living circumstances 	& 	hgms	 & 	+	 & 	-	 & 	-	\\
%English fluency 	& 	hgeab	 & 	-	 & 	-	 & 	+	\\
%Unemployment rate in region	& 	hhura	 & 	-	 & 	-	 & 	+	\\
%\textbf{\textit{Education}} 	& 		 & 		 & 		 & 		\\
%Highest year of school completed/currently attending	& 	edhists	 & 	-	 & 	-	 & 	+	\\
%Bachelor degree (without honours) obtained 	& 	edqobd	 & 	+	 & 	+	 & 	+	\\
%Masters degree obtained 	& 	edqoms	 & 	-	 & 	+	 & 	-	\\
%Doctorate obtained 	& 	edqodc	 & 	-	 & 	+	 & 	-	\\
%No.  qualifications unknown 	& 	edqunk	 & 	+	 & 	-	 & 	-	\\
%\textbf{\textit{Employment}} 	& 		 & 		 & 		 & 		\\
%Occupation 	& 	jbmo61	 & 	+	 & 	-	 & 	-	\\
%Years in paid work 	& 	ehtjbyr	 & 	-	 & 	-	 & 	+	\\
%Tenure with current employer 	& 	jbempt	 & 	-	 & 	-	 & 	+	\\
%Type of work schedule 	& 	jbmday	 & 	+	 & 	-	 & 	-	\\
%Current work schedule 	& 	jbmsch	 & 	-	 & 	-	 & 	+	\\
%Casual worker 	& 	jbcasab	 & 	-	 & 	+	 & 	-	\\
%Hours/week worked at home 	& 	jbmhrh	 & 	-	 & 	-	 & 	+	\\
%Hours/week travelling to and from work 	& 	lshrcom	 & 	+	 & 	+	 & 	+	\\
%Satisfaction with employment opportunities 	& 	losateo	 & 	-	 & 	+	 & 	-	\\
%Occupational status - current main job	& 	jbmo6s	 & 	+	 & 	+	 & 	+	\\
%No.  persons employed at place of work	& 	jbmwpsz	 & 	+	 & 	+	 & 	+	\\
%Age intends to retire 	& 	rtiage1	 & 	-	 & 	-	 & 	+	\\
%Age retired/intends to retire 	& 	rtage	 & 	+	 & 	+	 & 	+	\\
%Prob.  of losing job in next 12 months 	& 	jbmploj	 & 	-	 & 	-	 & 	+	\\
%Prob.  of accepting similar/better job 	& 	jbmpgj	 & 	+	 & 	+	 & 	+	\\
%Looked for work in last 4 weeks 	& 	jsl4wk	 & 	+	 & 	+	 & 	+	\\
%Years unemployed and looking for work	& 	ehtujyr	 & 	+	 & 	-	 & 	-	\\
%Hours per week worked in last job 	& 	ujljhru	 & 	-	 & 	-	 & 	+	\\
%Industry of last job 	& 	ujljin1	 & 	+	 & 	+	 & 	+	\\
%\textbf{\textit{Work preferences}} 	& 		 & 		 & 		 & 		\\
%Total hours per week would choose to work 	& 	jbprhr	 & 	+	 & 	+	 & 	+	\\
%Importance of work situation to your life 	& 	loimpew	 & 	+	 & 	+	 & 	+	\\
%\textbf{\textit{Childcare}} 	& 		 & 		 & 		 & 	-	\\
%Child looks after self 	& 	chu\_sf	 & 	-	 & 	-	 & 	+	\\
%Uses child care while at work	& 	cpno	 & 	-	 & 	+	 & 	-	\\
%Parent provides child care 	& 	cpu\_me 	 & 	-	 & 	-	 & 	+	\\
%\textbf{\textit{Work-family balance}} 	& 		 & 		 & 		 & 		\\
%Do fair share of looking after children 	& 	pashare	 & 	-	 & 	+	 & 	-	\\
%Miss out on home/family activities 	& 	pawkmfh	 & 	+	 & 	+	 & 	+	\\
%Working makes me a better parent 	& 	pawkbp	 & 	+	 & 	-	 & 	-	\\
%\textbf{\textit{Family}} 	& 		 & 		 & 		 & 		\\
%No.  dependent children aged 5-9 	& 	hhd5\_9	 & 	+	 & 	+	 & 	+	\\
%No.  dependent children aged 10-14 	& 	hhd1014	 & 	+	 & 	+	 & 	+	\\
%No.  non-resident children 	& 	tcnr	 & 	-	 & 	-	 & 	+	\\
%Sex of non-resident child 	& 	ncsex1	 & 	+	 & 	+	 & 	+	\\
%Likely to have a child in the future 	& 	icprob	 & 	+	 & 	+	 & 	+	\\
%\textbf{\textit{Finances}} 	& 		 & 		 & 		 & 		\\
%Owned a home previously 	& 	hspown	 & 	+	 & 	+	 & 	+	\\
%Amount outstanding on home loans 	& 	hsmgowe	 & 	+	 & 	+	 & 	+	\\
%Time until home loan paid off	& 	hsmgfin	 & 	+	 & 	+	 & 	+	\\
%Food expenses outside the home 	& 	xposml	 & 	+	 & 	+	 & 	+	\\
%SEIFA (level of economic resources) 	& 	hhec10	 & 	-	 & 	+	 & 	-	\\
%Taxes on total income 	& 	txtottp	 & 	+	 & 	+	 & 	+	\\
%Change in total gross income since 1 year ago 	& 	wslya	 & 	+	 & 	+	 & 	+	\\
%Had an incorporated business 	& 	bifinc	 & 	+	 & 	-	 & 	-	\\
%Had a non-LLC or unincorporated business 	& 	bifuinc	 & 	-	 & 	+	 & 	-	\\
%\textbf{\textit{Income}} 	& 		 & 		 & 		 & 		\\
%HH current weekly gross wages - all jobs 	& 	hiwscei	 & 	+	 & 	+	 & 	+	\\
%Current weekly gross wages - main job 	& 	wscme	 & 	+	 & 	+	 & 	+	\\
%HH financial year gross wages 	& 	hiwsfei	 & 	+	 & 	+	 & 	+	\\
%Financial year gross wages 	& 	wsfe	 & 	+	 & 	+	 & 	+	\\
%Financial year regular market income	& 	tifmktp	 & 	+	 & 	+	 & 	+	\\
%Financial year disposable total income 	& 	tifditp	 & 	+	 & 	+	 & 	+	\\
%Imputation flag: current weekly gross wages - all jobs 	& 	wscef	 & 	+	 & 	+	 & 	+	\\
%Imputation flag: current weekly gross wages - other jobs 	& 	wscoef	 & 	+	 & 	+	 & 	+	\\
%Imputation flag: financial year gross wages 	& 	wsfef	 & 	+	 & 	+	 & 	+	\\
%\textbf{\textit{Other sources of income}} 	& 		 & 		 & 		 & 		\\
%Receive superannuation/annuity payments 	& 	oifsup	 & 	-	 & 	-	 & 	+	\\
%Receive redundancy and severance payments 	& 	oifrsv	 & 	+	 & 	+	 & 	+	\\
%Receive other irregular payment 	& 	oifirr	 & 	-	 & 	+	 & 	-	\\
%Receive government pensions or allowances 	& 	bncyth	 & 	+	 & 	+	 & 	+	\\
%Receive Disability Support Pension	& 	bnfdsp	 & 	-	 & 	-	 & 	+	\\
%Receive other regular public payments 	& 	oifpub	 & 	-	 & 	-	 & 	+	\\
%Financial year regular private income	& 	tifprin	 & 	-	 & 	-	 & 	+	\\
%Financial year investments 	& 	oifinvp	 & 	-	 & 	-	 & 	+	\\
%Financial year dividends 	& 	oidvry	 & 	-	 & 	-	 & 	+	\\
%Financial year interest 	& 	oiint	 & 	-	 & 	-	 & 	+	\\
%Financial year regular private pensions	& 	oifpp	 & 	-	 & 	-	 & 	+	\\
%Financial year business income (loss) 	& 	bifn	 & 	-	 & 	+	 & 	-	\\
%Financial year business income (profit) 	& 	bifip	 & 	-	 & 	-	 & 	+	\\
%Financial year irregular transfers from non-resident parents 	& 	oifnpt	 & 	-	 & 	+	 & 	-	\\
%Financial year public transfers 	& 	bnfapt	 & 	-	 & 	-	 & 	+	\\
%Financial year government non-income support payments 	& 	bnfnis	 & 	+	 & 	+	 & 	+	\\
%HH financial year public transfers 	& 	hifapti	 & 	-	 & 	-	 & 	+	\\
%HH financial year business income 	& 	hibifip	 & 	-	 & 	-	 & 	+	\\
%Imputation flag: current weekly public transfers 	& 	bncapuf	 & 	+	 & 	+	 & 	+	\\
%Imputation flag: financial year investments 	& 	oifinf	 & 	+	 & 	-	 & 	-	\\
%Imputation flag: financial year dividends	& 	oidvryf	 & 	+	 & 	-	 & 	-	\\
%Imputation flag: financial year rental income 	& 	oirntf	 & 	+	 & 	+	 & 	+	\\
%Imputation flag: financial year business income	& 	biff	 & 	+	 & 	-	 & 	-	\\
%\textbf{\textit{Health}} 	& 		 & 		 & 		 & 		\\
%Health limits vigorous activities 	& 	gh3a	 & 	+	 & 	+	 & 	+	\\
%How much pain interfered with normal work	& 	gh8	 & 	-	 & 	-	 & 	+	\\
%Health condition/disability developed last 12 months 	& 	helthyr	 & 	-	 & 	-	 & 	+	\\
%Tobacco expense in average week 	& 	lstbca	 & 	-	 & 	-	 & 	+	\\
%\textbf{\textit{Housing}} 	& 		 & 		 & 		 & 		\\
%Years at current address 	& 	hsyrcad	 & 	-	 & 	-	 & 	+	\\
%External condition of dwelling 	& 	docond	 & 	+	 & 	-	 & 	-	\\
%No dwelling security 	& 	dosecno	 & 	+	 & 	-	 & 	-	\\
%No.  homes lived in last 10 years 	& 	mhn10yr	 & 	+	 & 	+	 & 	+	\\
%Moved to be near place of work 	& 	mhreawp	 & 	+	 & 	+	 & 	+	\\
%Moved because I was travelling	& 	mhrearo	 & 	+	 & 	+	 & 	+	\\
%\textbf{\textit{Attitudes}} 	& 		 & 		 & 		 & 		\\
%Importance of religion 	& 	loimprl	 & 	-	 & 	-	 & 	+	\\
%Working mothers care more about work success 	& 	atwkwms	 & 	-	 & 	-	 & 	+	\\
%Mothers who don't need the money shouldn't work 	& 	atwkmsw	 & 	-	 & 	-	 & 	+	\\
%\textbf{\textit{Identifiers}} 	& 		 & 		 & 		 & 		\\
%Family number person 02 	& 	hhfam02	 & 	NA	 & 	NA	 & 	NA	\\
%Relationship to person 03 	& 	rg03	 & 	NA	 & 	NA	 & 	NA	\\
%ID of other responder for HH Questionnaire	& 	hhp2	 & 	NA	 & 	NA	 & 	NA	\\
%\end{longtable}  
%\parbox{1.5\textwidth}{\footnotesize *Notes can be entered here}\\       


<|MERGE_RESOLUTION|>--- conflicted
+++ resolved
@@ -434,8 +434,6 @@
 
 Previously, with the T-learner, we were just estimating $\mu_0(x)$ and $\mu_1(x)$. With the DR-learner, we augment $\mu_0(x)$ and $\mu_1(x)$. For example, for the treated observations, we augment $\mu_1(x)$ by multiplying the prediction error by the inverse propensity scores. This up-weights those who get treated but who are statistically similar to the control observations. We then apply this same augmentation to the $\mu_0(x)$ for the control observations. 
 
-<<<<<<< HEAD
-=======
 
 \subsection{Bayesian Models}
 
@@ -509,18 +507,11 @@
 % selection of the regularisation strength of the model coefficients. This model
 % can only estimate an average treatment effect, as the effect is modelled as a
 % single dummy variable.
->>>>>>> b280ef9f
 
 \subsubsection*{Hierarchical Linear Model}
 
-<<<<<<< HEAD
-The third approach is to use three different Bayesian S-learners. S-learners
-are simply regression models that take the treatment factor as an additional
-input covariate, $\mathbb{E}[Y| X{=}x, T{=}t] = \mu(x, t)$, and then estimate the ATE as,
-=======
 The first Bayesian model uses linear prognostic and treatment components 
 from Equation~(\ref{eq:bayesmods}),
->>>>>>> b280ef9f
 \begin{align*}
 y_i &\sim \mathcal{N}\!\left(
   \mu_0(x_i, \rho(x_i)) + \tau(x_i)\cdot t_i, 
@@ -547,32 +538,6 @@
 not seem to be more performant than the logistic model on held-out log-loss
 score.
 
-<<<<<<< HEAD
-The first two models are empirical Bayesian models, that is, they use
-optimisation algorithms to both find closed-form posterior distributions over
-their parameters, while also tuning their prior distribution parameters, as
-opposed to placing hyper-priors on these parameters\footnote{The assumptions
-underlying this approach are discussed in Chapter 3.5 of \cite{bishop2006}.}.
-The third is a fully hierarchical Bayesian linear model, that uses Markov-chain
-Monte-Carlo (MCMC) sampling for posterior inference.
-
-\todo{These will all probably suffer from bias as all covariates are subject
-to regularisation, and may suppress the contribution of T, and those variables
-that are important for predicting T.}
-
-\subsubsection*{Bayesian Ridge Regression}
-
-The first Bayesian model is a Bayesian ridge regressor \citep{tipping2001}. We
-simply include the treatment factor, $T$, as another covariate in the model.
-Then the ATE is the marginal posterior distribution (which is Normal) of the
-regression coefficient corresponding to $T$. This is a similar approach to an
-OLS cross-sectional model with controls, but it makes use of regularisation so
-more controls can be included without worrying overly about collinearity.
-Furthermore, the empirical Bayesian nature of this model allows for automatic
-selection of the regularisation strength of the model coefficients. This model
-can only estimate an average treatment effect, as the effect is modelled as a
-single dummy variable.
-=======
 For model inference, we use the no U-turn MCMC sampler \citep{hoffman2014} in
 the numpyro software package \citep{bingham2019, phan2019}. The choice of an
 uniform improper and non-informative prior over the regression weight scales,
@@ -586,7 +551,6 @@
 \end{align*}
 where $(s)$ denotes a sample from the posterior parameters has been used to 
 construct a random realisation of the treatment model component, and $S = 1000$.
->>>>>>> b280ef9f
 
 \subsubsection*{Gaussian Process Regression}
 
@@ -703,14 +667,10 @@
 \begin{align*}
 P(\delta_{0.95} \leq \bar{x} - \mu \leq \delta_{0.05} | \mu) \Leftrightarrow P(\bar{x} - \delta_{0.95} \geq \mu \geq \bar{x} - \delta_{0.05} | \mu) = 0.90
 \end{align*}
-<<<<<<< HEAD
-can be reduced to $[2\bar{x} -\bar{x}^*_{0.05} , 2\bar{x} -\bar{x}^*_{0.95}]$.\todo{I think we need to change the notation here to use $\tau$ instead of x and $\mu$ since these are overloaded. Or if this is a standard empirical procedure, we can just reference it}
-=======
 can be reduced to $[2\bar{x} -\bar{x}^*_{0.05} , 2\bar{x}
 -\bar{x}^*_{0.95}]$.\todo{I think we need to change the notation here to use
 $\tau$ instead of x and $\mu$ since these are overloaded. Or if this is a
 standard empirical procedure, we can just reference it}
->>>>>>> b280ef9f
 
 
 \subsubsection*{Inference for the Bayesian models}
