--- conflicted
+++ resolved
@@ -664,8 +664,6 @@
   year={2020},
   publisher={https://christophm.github.io/interpretable-ml-book/}
 }
-<<<<<<< HEAD
-=======
 
 
 @article{hahn2020,
@@ -693,5 +691,4 @@
   author={Phan, Du and Pradhan, Neeraj and Jankowiak, Martin},
   journal={arXiv preprint arXiv:1912.11554},
   year={2019}
-}
->>>>>>> b280ef9f
+}